<?php
/*
    RCM CardDAV Plugin
    Copyright (C) 2011-2016 Benjamin Schieder <rcmcarddav@wegwerf.anderdonau.de>,
                            Michael Stilkerich <ms@mike2k.de>

    This program is free software; you can redistribute it and/or modify
    it under the terms of the GNU General Public License as published by
    the Free Software Foundation; either version 2 of the License, or
    (at your option) any later version.

    This program is distributed in the hope that it will be useful,
    but WITHOUT ANY WARRANTY; without even the implied warranty of
    MERCHANTABILITY or FITNESS FOR A PARTICULAR PURPOSE.  See the
    GNU General Public License for more details.

    You should have received a copy of the GNU General Public License along
    with this program; if not, write to the Free Software Foundation, Inc.,
    51 Franklin Street, Fifth Floor, Boston, MA 02110-1301 USA.
*/

if (file_exists(__DIR__ . '/vendor/autoload.php'))
	require_once __DIR__ . '/vendor/autoload.php';

\Httpful\Bootstrap::init();

class carddav_common
{
	const DEBUG      = false; // set to true for basic debugging
	const DEBUG_HTTP = false; // set to true for debugging raw http stream

	const NSDAV     = 'DAV:';
	const NSCARDDAV = 'urn:ietf:params:xml:ns:carddav';

	// admin settings from config.inc.php
	private static $admin_settings;
	// encryption scheme
	public static $pwstore_scheme = 'base64';

	private $module_prefix = '';

	public function __construct($module_prefix = '')
	{{{
	$this->module_prefix = $module_prefix;
	}}}

	public static function concaturl($str, $cat)
	{{{
	preg_match(";(^https?://[^/]+)(.*);", $str, $match);
	$hostpart = $match[1];
	$urlpart  = $match[2];

	// is $cat already a full URL?
	if(strpos($cat, '://') !== FALSE) {
		return $cat;
	}

	// is $cat a simple filename?
	// then attach it to the URL
	if (substr($cat, 0, 1) != "/"){
		$urlpart .= "/$cat";

		// $cat is a full path, the append it to the
		// hostpart only
	} else {
		$urlpart = $cat;
	}

	// remove // in the path
	$urlpart = preg_replace(';//+;','/',$urlpart);
	return $hostpart.$urlpart;
	}}}

	// log helpers
	private function getCaller()
	{{{
	// determine calling function for debug output
	if (version_compare(PHP_VERSION, "5.4", ">=")){
		$caller=debug_backtrace(DEBUG_BACKTRACE_IGNORE_ARGS,3);
	} else {
		$caller=debug_backtrace(DEBUG_BACKTRACE_IGNORE_ARGS);
	}
	$caller=$caller[2]['function'];
	return $caller;
	}}}

	public function warn()
	{{{
	$caller=self::getCaller();
<<<<<<< HEAD
	rcube::write_log("carddav.warn", $this->module_prefix . "($caller) " . implode(' ', func_get_args()));
=======
	rcmail::write_log("carddav.warn", $this->module_prefix . "($caller) " . implode(' ', func_get_args()));
>>>>>>> 6690c1d4
	}}}

	public function debug()
	{{{
	if(self::DEBUG) {
		$caller=self::getCaller();
<<<<<<< HEAD
		rcube::write_log("carddav", $this->module_prefix . "($caller) " . implode(' ', func_get_args()));
=======
		rcmail::write_log("carddav", $this->module_prefix . "($caller) " . implode(' ', func_get_args()));
>>>>>>> 6690c1d4
	}
	}}}

	public function debug_http()
	{{{
	if(self::DEBUG_HTTP) {
		$caller=self::getCaller();
<<<<<<< HEAD
		rcube::write_log("carddav", $this->module_prefix . "($caller) " . implode(' ', func_get_args()));
=======
		rcmail::write_log("carddav", $this->module_prefix . "($caller) " . implode(' ', func_get_args()));
>>>>>>> 6690c1d4
	}
	}}}

	// XML helpers
	public function checkAndParseXML($reply) {
		if(!self::check_contenttype($reply['headers']['content-type'], ';(text|application)/xml;'))
			return false;

		$xml = new SimpleXMLElement($reply['body']);
		$this->registerNamespaces($xml);
		return $xml;
	}

	public function registerNamespaces($xml) {
		// Use slightly complex prefixes to avoid conflicts
		$xml->registerXPathNamespace('RCMCC', self::NSCARDDAV);
		$xml->registerXPathNamespace('RCMCD', self::NSDAV);
	}

	// HTTP helpers
	/**
	 * @param $url: url of the requested resource
	 *
	 * @param $http_opts: Options for the HTTP request, keys:
	 *             - method: request method (GET, PROPFIND, etc.)
	 *             - content: request body
	 *             - header: array of HTTP request headers as simple strings
	 *
	 * @param $carddav: config array containing at least the keys
	 *             - url: base url, used if $url is a relative url
	 *             - username
	 *             - password: password (encoded/encrypted form as stored in DB)
	 */
	public function cdfopen($url, $http_opts, $carddav)
	{{{
	$redirect_limit = 5;
	$rcmail = rcmail::get_instance();

	$username=$carddav['username'];
	$password = self::decrypt_password($carddav['password']);
	$baseurl=$carddav['url'];

	// determine calling function for debug output
	$caller=self::getCaller();

	$local = $rcmail->user->get_username('local');
	$domain = $rcmail->user->get_username('domain');

	// Substitute Placeholders
	if($username == '%u')
		$username = $_SESSION['username'];
	if($username == '%l')
		$username = $local;
	if($password == '%p')
		$password = $rcmail->decrypt($_SESSION['password']);
	$baseurl = str_replace("%u", $username, $carddav['url']);
	$url = str_replace("%u", $username, $url);
	$baseurl = str_replace("%l", $local, $baseurl);
	$url = str_replace("%l", $local, $url);
	$baseurl = str_replace("%d", $domain, $baseurl);
	$url = str_replace("%d", $domain, $url);

	// if $url is relative, prepend the base url
	$url = self::concaturl($baseurl, $url);

	do {
		$isRedirect = false;
		if (self::DEBUG){ $this->debug("$caller requesting $url [RL $redirect_limit]"); }

		$httpful = \Httpful\Request::init();
		$scheme = strtolower($carddav['authentication_scheme']);
		if ($scheme != "basic" && $scheme != "digest"){
				/* figure out authentication */
				$httpful->addHeader("User-Agent", "RCM CardDAV plugin/2.0.4");
				$httpful->uri($url);
				$httpful->method($http_opts['method']);
				$error = $httpful->send();

				$httpful = \Httpful\Request::init();
				$scheme = "unknown";
				if (preg_match("/\bDigest\b/i", $error->headers["www-authenticate"])){
					$httpful->digestAuth($username, $password);
					$scheme = "digest";
				} else if (preg_match("/\bBasic\b/i", $error->headers["www-authenticate"])){
					$httpful->basicAuth($username, $password);
					$scheme = "basic";
				}

				if ($scheme != "unknown")
					carddav_backend::update_addressbook($carddav['abookid'], array("authentication_scheme"), array($scheme));
		} else {
			if (strtolower($scheme) == "digest"){
				$httpful->digestAuth($username, $password);
			} else if (strtolower($scheme) == "basic"){
				$httpful->basicAuth($username, $password);
			}
		}

		$httpful->addHeader("User-Agent", "RCM CardDAV plugin/2.0.4");
		$httpful->uri($url);

		$httpful->method($http_opts['method']);
		if (array_key_exists('content',$http_opts) && strlen($http_opts['content'])>0 && $http_opts['method'] != "GET"){
			$httpful->body($http_opts['content']);
		}

		if(array_key_exists('header',$http_opts)) {
			foreach ($http_opts['header'] as $header){
				$h = explode(": ", $header);
				if (strlen($h[0]) > 0 && strlen($h[1]) > 0){
					// Only append headers with key AND value
					$httpful->addHeader($h[0], $h[1]);
				}
			}
		}

		$reply = $httpful->send();
		$scode = $reply->code;
		if (self::DEBUG){ $this->debug("Code: $scode"); }

		$isRedirect = ($scode>300 && $scode<304) || $scode==307;
		if($isRedirect && strlen($reply->headers['location'])>0) {
			$url = self::concaturl($baseurl, $reply->headers['location']);
		} else {
			$this->debug_http("success: ".var_export($retVal, true));
			break;
		}
	} while($redirect_limit-->0 && $isRedirect);

	$retVal["success"] = !$reply->hasErrors();
	$retVal["status"] = $reply->code;
	$retVal["headers"] = $reply->headers;
	$retVal["body"] = $reply->raw_body;
	$statusmsg = explode("\r\n", $reply->raw_headers, 2);
	if(strlen($statusmsg["0"]) > 0) {
		$retVal["statusmsg"] = preg_replace('/HTTP\S+ /','',$statusmsg[0]);
	} else {
		$retVal["statusmsg"] = "Status code " . $reply->code;
	}
	return $retVal;
	}}}

	public function check_contenttype($ctheader, $expectedct)
	{{{
	if(!is_array($ctheader)) {
		$ctheader = array($ctheader);
	}

	foreach($ctheader as $ct) {
		if(preg_match($expectedct, $ct))
			return true;
	}

	return false;
	}}}

	// password helpers
	private function carddav_des_key()
	{{{
	$rcmail = rcmail::get_instance();
	$imap_password = $rcmail->decrypt($_SESSION['password']);
	while(strlen($imap_password)<24) {
		$imap_password .= $imap_password;
	}
	return substr($imap_password, 0, 24);
	}}}

	public function encrypt_password($clear)
	{{{
	if(strcasecmp(self::$pwstore_scheme, 'plain')===0)
		return $clear;

	if(strcasecmp(self::$pwstore_scheme, 'encrypted')===0) {

		// encrypted with IMAP password
		$rcmail = rcmail::get_instance();

		$imap_password = self::carddav_des_key();
		$deskey_backup = $rcmail->config->set('carddav_des_key', $imap_password);

		$crypted = $rcmail->encrypt($clear, 'carddav_des_key');

		// there seems to be no way to unset a preference
		$deskey_backup = $rcmail->config->set('carddav_des_key', '');

		return '{ENCRYPTED}'.$crypted;
	}

	if(strcasecmp(self::$pwstore_scheme, 'des_key')===0) {

		// encrypted with global des_key
		$rcmail = rcmail::get_instance();
		$crypted = $rcmail->encrypt($clear);

		return '{DES_KEY}'.$crypted;
	}

	// default: base64-coded password
	return '{BASE64}'.base64_encode($clear);
	}}}

	public function password_scheme($crypt)
	{{{
	if(strpos($crypt, '{ENCRYPTED}') === 0)
		return 'encrypted';

	if(strpos($crypt, '{DES_KEY}') === 0)
		return 'des_key';

	if(strpos($crypt, '{BASE64}') === 0)
		return 'base64';

	// unknown scheme, assume cleartext
	return 'plain';
	}}}

	public function decrypt_password($crypt)
	{{{
	if(strpos($crypt, '{ENCRYPTED}') === 0) {
		$crypt = substr($crypt, strlen('{ENCRYPTED}'));
		$rcmail = rcmail::get_instance();

		$imap_password = self::carddav_des_key();
		$deskey_backup = $rcmail->config->set('carddav_des_key', $imap_password);

		$clear = $rcmail->decrypt($crypt, 'carddav_des_key');

		// there seems to be no way to unset a preference
		$deskey_backup = $rcmail->config->set('carddav_des_key', '');

		return $clear;
	}

	if(strpos($crypt, '{DES_KEY}') === 0) {
		$crypt = substr($crypt, strlen('{DES_KEY}'));
		$rcmail = rcmail::get_instance();

		return $rcmail->decrypt($crypt);
	}

	if(strpos($crypt, '{BASE64}') === 0) {
		$crypt = substr($crypt, strlen('{BASE64}'));
		return base64_decode($crypt);
	}

	// unknown scheme, assume cleartext
	return $crypt;
	}}}

	// admin settings from config.inc.php
	public static function get_adminsettings()
	{{{
	if(is_array(self::$admin_settings))
		return self::$admin_settings;

	$rcmail = rcmail::get_instance();
	$prefs = array();
	$configfile = dirname(__FILE__)."/config.inc.php";
	if (file_exists($configfile)){
		require("$configfile");
	}
	self::$admin_settings = $prefs;

	if(is_array($prefs['_GLOBAL'])) {
		$scheme = $prefs['_GLOBAL']['pwstore_scheme'];
		if(preg_match("/^(plain|base64|encrypted|des_key)$/", $scheme))
			self::$pwstore_scheme = $scheme;
	}
	return $prefs;
	}}}

	// short form for deprecated Q helper function
	public function Q($str, $mode='strict', $newlines=true)
	{{{
		return rcube_utils::rep_specialchars_output($str, 'html', $mode, $newlines);
	}}}
}

?><|MERGE_RESOLUTION|>--- conflicted
+++ resolved
@@ -87,22 +87,14 @@
 	public function warn()
 	{{{
 	$caller=self::getCaller();
-<<<<<<< HEAD
-	rcube::write_log("carddav.warn", $this->module_prefix . "($caller) " . implode(' ', func_get_args()));
-=======
 	rcmail::write_log("carddav.warn", $this->module_prefix . "($caller) " . implode(' ', func_get_args()));
->>>>>>> 6690c1d4
 	}}}
 
 	public function debug()
 	{{{
 	if(self::DEBUG) {
 		$caller=self::getCaller();
-<<<<<<< HEAD
-		rcube::write_log("carddav", $this->module_prefix . "($caller) " . implode(' ', func_get_args()));
-=======
 		rcmail::write_log("carddav", $this->module_prefix . "($caller) " . implode(' ', func_get_args()));
->>>>>>> 6690c1d4
 	}
 	}}}
 
@@ -110,11 +102,7 @@
 	{{{
 	if(self::DEBUG_HTTP) {
 		$caller=self::getCaller();
-<<<<<<< HEAD
-		rcube::write_log("carddav", $this->module_prefix . "($caller) " . implode(' ', func_get_args()));
-=======
 		rcmail::write_log("carddav", $this->module_prefix . "($caller) " . implode(' ', func_get_args()));
->>>>>>> 6690c1d4
 	}
 	}}}
 
@@ -385,12 +373,6 @@
 	}
 	return $prefs;
 	}}}
-
-	// short form for deprecated Q helper function
-	public function Q($str, $mode='strict', $newlines=true)
-	{{{
-		return rcube_utils::rep_specialchars_output($str, 'html', $mode, $newlines);
-	}}}
 }
 
 ?>