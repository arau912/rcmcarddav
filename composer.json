--- conflicted
+++ resolved
@@ -27,10 +27,6 @@
     ],
     "require": {
         "php": ">=5.6.18",
-<<<<<<< HEAD
-        "roundcube/plugin-installer": ">=0.1.2",
-=======
->>>>>>> e6138e23
         "nategood/httpful": "~0.2",
         "sabre/vobject": "~3.4"
     },
