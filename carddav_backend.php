<?php
/*
    RCM CardDAV Plugin
    Copyright (C) 2011-2013 Benjamin Schieder <blindcoder@scavenger.homeip.net>,
                            Michael Stilkerich <ms@mike2k.de>

    This program is free software; you can redistribute it and/or modify
    it under the terms of the GNU General Public License as published by
    the Free Software Foundation; either version 2 of the License, or
    (at your option) any later version.

    This program is distributed in the hope that it will be useful,
    but WITHOUT ANY WARRANTY; without even the implied warranty of
    MERCHANTABILITY or FITNESS FOR A PARTICULAR PURPOSE.  See the
    GNU General Public License for more details.

    You should have received a copy of the GNU General Public License along
    with this program; if not, write to the Free Software Foundation, Inc.,
    51 Franklin Street, Fifth Floor, Boston, MA 02110-1301 USA.
*/

// requires Roundcubemail 0.7.2 or later

require_once('inc/sabre-vobject/lib/Sabre/VObject/includes.php');
require_once("carddav_common.php");

use \Sabre\VObject;

class carddav_backend extends rcube_addressbook
{
	private static $helper;

	// database primary key, used by RC to search by ID
	public $primary_key = 'id';
	public $coltypes;
	private $fallbacktypes = array( 'email' => array('internet') );

	// database ID of the addressbook
	private $id;
	// currently active search filter
	private $filter;

	private $result;
	// configuration of the addressbook
	private $config;
	// custom labels defined in the addressbook
	private $xlabels;

	const SEPARATOR = ',';

	// contains a the URIs, db ids and etags of the locally stored cards whenever
	// a refresh from the server is attempted. This is used to avoid a separate
	// "exists?" DB query for each card retrieved from the server and also allows
	// to detect whether cards were deleted on the server
	private $existing_card_cache = array();
	// same thing for groups
	private $existing_grpcard_cache = array();
	// used in refresh DB to record group memberships for the delayed
	// creation in the database (after all contacts have been loaded and
	// stored from the server)
	private $users_to_add;

	// total number of contacts in address book
	private $total_cards = -1;
	// attributes that are redundantly stored in the contact table and need
	// not be parsed from the vcard
	private $table_cols = array('id', 'name', 'email', 'firstname', 'surname');

	// maps VCard property names to roundcube keys
	private $vcf2rc = array(
		'simple' => array(
			'BDAY' => 'birthday',
			'FN' => 'name',
			'NICKNAME' => 'nickname',
			'NOTE' => 'notes',
			'PHOTO' => 'photo',
			'TITLE' => 'jobtitle',
			'UID' => 'cuid',
			'X-ABShowAs' => 'showas',
			'X-ANNIVERSARY' => 'anniversary',
			'X-ASSISTANT' => 'assistant',
			'X-GENDER' => 'gender',
			'X-MANAGER' => 'manager',
			'X-SPOUSE' => 'spouse',
			// the two kind attributes should not occur both in the same vcard
			//'KIND' => 'kind',   // VCard v4
			'X-ADDRESSBOOKSERVER-KIND' => 'kind', // Apple Addressbook extension
		),
		'multi' => array(
			'EMAIL' => 'email',
			'TEL' => 'phone',
			'URL' => 'website',
		),
	);

	// array with list of potential date fields for formatting
	private $datefields = array('birthday', 'anniversary');

	public function __construct($dbid)
	{{{
	$dbh = rcmail::get_instance()->db;

	$this->ready    = $dbh && !$dbh->is_error();
	$this->groups   = true;
	$this->readonly = false;
	$this->id       = $dbid;

	$this->config = self::carddavconfig($dbid);

	$prefs = carddav_common::get_adminsettings();
	if($this->config['presetname']) {
		if($prefs[$this->config['presetname']]['readonly'])
			$this->readonly = true;
	}

	$this->coltypes = array( /* {{{ */
		'name'         => array('type' => 'text', 'size' => 40, 'maxlength' => 50, 'limit' => 1, 'label' => rcube_label('name'), 'category' => 'main'),
		'firstname'    => array('type' => 'text', 'size' => 19, 'maxlength' => 50, 'limit' => 1, 'label' => rcube_label('firstname'), 'category' => 'main'),
		'surname'      => array('type' => 'text', 'size' => 19, 'maxlength' => 50, 'limit' => 1, 'label' => rcube_label('surname'), 'category' => 'main'),
		'email'        => array('type' => 'text', 'size' => 40, 'maxlength' => 50, 'label' => rcube_label('email'), 'subtypes' => array('home','work','other','internet'), 'category' => 'main'),
		'middlename'   => array('type' => 'text', 'size' => 19, 'maxlength' => 50, 'limit' => 1, 'label' => rcube_label('middlename'), 'category' => 'main'),
		'prefix'       => array('type' => 'text', 'size' => 8,  'maxlength' => 20, 'limit' => 1, 'label' => rcube_label('nameprefix'), 'category' => 'main'),
		'suffix'       => array('type' => 'text', 'size' => 8,  'maxlength' => 20, 'limit' => 1, 'label' => rcube_label('namesuffix'), 'category' => 'main'),
		'nickname'     => array('type' => 'text', 'size' => 40, 'maxlength' => 50, 'limit' => 1, 'label' => rcube_label('nickname'), 'category' => 'main'),
		'jobtitle'     => array('type' => 'text', 'size' => 40, 'maxlength' => 50, 'limit' => 1, 'label' => rcube_label('jobtitle'), 'category' => 'main'),
		'organization' => array('type' => 'text', 'size' => 40, 'maxlength' => 50, 'limit' => 1, 'label' => rcube_label('organization'), 'category' => 'main'),
		'department'   => array('type' => 'text', 'size' => 40, 'maxlength' => 50, 'label' => rcube_label('department'), 'category' => 'main'),
		'gender'       => array('type' => 'select', 'limit' => 1, 'label' => rcube_label('gender'), 'options' => array('male' => rcube_label('male'), 'female' => rcube_label('female')), 'category' => 'personal'),
		'phone'        => array('type' => 'text', 'size' => 40, 'maxlength' => 20, 'label' => rcube_label('phone'), 'subtypes' => array('home','home2','work','work2','mobile','cell','main','homefax','workfax','car','pager','video','assistant','other'), 'category' => 'main'),
		'address'      => array('type' => 'composite', 'label' => rcube_label('address'), 'subtypes' => array('home','work','other'), 'childs' => array(
			'street'     => array('type' => 'text', 'size' => 40, 'maxlength' => 50, 'label' => rcube_label('street'), 'category' => 'main'),
			'locality'   => array('type' => 'text', 'size' => 28, 'maxlength' => 50, 'label' => rcube_label('locality'), 'category' => 'main'),
			'zipcode'    => array('type' => 'text', 'size' => 8,  'maxlength' => 15, 'label' => rcube_label('zipcode'), 'category' => 'main'),
			'region'     => array('type' => 'text', 'size' => 12, 'maxlength' => 50, 'label' => rcube_label('region'), 'category' => 'main'),
			'country'    => array('type' => 'text', 'size' => 40, 'maxlength' => 50, 'label' => rcube_label('country'), 'category' => 'main'),), 'category' => 'main'),
		'birthday'     => array('type' => 'date', 'size' => 12, 'maxlength' => 16, 'label' => rcube_label('birthday'), 'limit' => 1, 'render_func' => 'rcmail_format_date_col', 'category' => 'personal'),
		'anniversary'  => array('type' => 'date', 'size' => 12, 'maxlength' => 16, 'label' => rcube_label('anniversary'), 'limit' => 1, 'render_func' => 'rcmail_format_date_col', 'category' => 'personal'),
		'website'      => array('type' => 'text', 'size' => 40, 'maxlength' => 50, 'label' => rcube_label('website'), 'subtypes' => array('homepage','work','blog','profile','other'), 'category' => 'main'),
		'notes'        => array('type' => 'textarea', 'size' => 40, 'rows' => 15, 'maxlength' => 500, 'label' => rcube_label('notes'), 'limit' => 1),
		'photo'        => array('type' => 'image', 'limit' => 1, 'category' => 'main'),
		'assistant'    => array('type' => 'text', 'size' => 40, 'maxlength' => 50, 'limit' => 1, 'label' => rcube_label('assistant'), 'category' => 'personal'),
		'manager'      => array('type' => 'text', 'size' => 40, 'maxlength' => 50, 'limit' => 1, 'label' => rcube_label('manager'), 'category' => 'personal'),
		'spouse'       => array('type' => 'text', 'size' => 40, 'maxlength' => 50, 'limit' => 1, 'label' => rcube_label('spouse'), 'category' => 'personal'),
		// TODO: define fields for vcards like GEO, KEY
	); /* }}} */
	$this->addextrasubtypes();
	}}}

	/**
	 * Stores a custom label in the database (X-ABLabel extension).
	 *
	 * @param string Name of the type/category (phone,address,email)
	 * @param string Name of the custom label to store for the type
	 */
	private function storeextrasubtype($typename, $subtype)
	{{{
	$dbh = rcmail::get_instance()->db;
	$sql_result = $dbh->query('INSERT INTO ' .
		get_table_name('carddav_xsubtypes') .
		' (typename,subtype,abook_id) VALUES (?,?,?)',
			$typename, $subtype, $this->id);
	}}}

	/**
	 * Adds known custom labels to the roundcube subtype list (X-ABLabel extension).
	 *
	 * Reads the previously seen custom labels from the database and adds them to the
	 * roundcube subtype list in #coltypes and additionally stores them in the #xlabels
	 * list.
	 */
	private function addextrasubtypes()
	{{{
	$this->xlabels = array();

	foreach($this->coltypes as $k => $v) {
		if(array_key_exists('subtypes', $v)) {
			$this->xlabels[$k] = array();
	} }

	// read extra subtypes
	$xtypes = self::get_dbrecord($this->id,'typename,subtype','xsubtypes',false,'abook_id');

	foreach ($xtypes as $row) {
		$this->coltypes[$row['typename']]['subtypes'][] = $row['subtype'];
		$this->xlabels[$row['typename']][] = $row['subtype'];
	}
	}}}

	/**
	 * Returns addressbook name (e.g. for addressbooks listing).
	 *
	 * @return string name of this addressbook
	 */
	public function get_name()
	{{{
	return $this->config['name'];
	}}}

	/**
	 * Save a search string for future listings.
	 *
	 * @param mixed Search params to use in listing method, obtained by get_search_set()
	 */
	public function set_search_set($filter)
	{{{
	$this->filter = $filter;
	$this->total_cards = -1;
	}}}

	/**
	 * Getter for saved search properties
	 *
	 * @return mixed Search properties used by this class
	 */
	public function get_search_set()
	{{{
	return $this->filter;
	}}}

	/**
	 * Reset saved results and search parameters
	 */
	public function reset()
	{{{
	$this->result = null;
	$this->filter = null;
	$this->total_cards = -1;
	}}}

	/**
	 * Determines the name to be displayed for a contact. The routine
	 * distinguishes contact cards for individuals from organizations.
	 */
	private function set_displayname(&$save_data)
	{{{
	if(strcasecmp($save_data['showas'], 'COMPANY') == 0 && strlen($save_data['organization'])>0) {
		$save_data['name']     = $save_data['organization'];
	}

	// we need a displayname; if we do not have one, try to make one up
	if(strlen($save_data['name']) == 0) {
		$dname = array();
		if(strlen($save_data['firstname'])>0)
			$dname[] = $save_data['firstname'];
		if(strlen($save_data['surname'])>0)
			$dname[] = $save_data['surname'];

		if(count($dname) > 0) {
			$save_data['name'] = implode(' ', $dname);

		} else { // no name? try email and phone
			$ep_keys = array_keys($save_data);
			$ep_keys = preg_grep(";^(email|phone):;", $ep_keys);
			sort($ep_keys, SORT_STRING);
			foreach($ep_keys as $ep_key) {
				$ep_vals = $save_data[$ep_key];
				if(!is_array($ep_vals)) $ep_vals = array($ep_vals);

				foreach($ep_vals as $ep_val) {
					if(strlen($ep_val)>0) {
						$save_data['name'] = $ep_val;
						break 2;
					}
				}
			}
		}

		// still no name? set to unknown and hope the user will fix it
		if(strlen($save_data['name']) == 0)
			$save_data['name'] = 'Unset Displayname';
	}
	}}}

	/**
	 * Stores a group vcard in the database.
	 *
	 * @param string etag of the VCard in the given version on the CardDAV server
	 * @param string path to the VCard on the CardDAV server
	 * @param string string representation of the VCard
	 * @param array  associative array containing at least name and cuid (card UID)
	 * @param int    optionally, database id of the group if the store operation is an update
	 *
	 * @return int  The database id of the created or updated card, false on error.
	 */
	private function dbstore_group($etag, $uri, $vcfstr, $save_data, $dbid=0)
	{{{
	return $this->dbstore_base('groups',$etag,$uri,$vcfstr,$save_data,$dbid);
	}}}

	private function dbstore_base($table, $etag, $uri, $vcfstr, $save_data, $dbid=0, $xcol=array(), $xval=array())
	{{{
	$dbh = rcmail::get_instance()->db;

	// get rid of the %u placeholder in the URI, otherwise the refresh operation
	// will not be able to match local cards with those provided by the server
	$username = $this->config['username'];
	if($username === "%u")
		$username = $_SESSION['username'];
	$uri = str_replace("%u", $username, $uri);

	$xcol[]='name';  $xval[]=$save_data['name'];
	$xcol[]='etag';  $xval[]=$etag;
	$xcol[]='vcard'; $xval[]=$vcfstr;

	if($dbid) {
		self::$helper->debug("UPDATE card $uri");
		$xval[]=$dbid;
		$sql_result = $dbh->query('UPDATE ' .
			get_table_name("carddav_$table") .
			' SET ' . implode('=?,', $xcol) . '=?' .
			' WHERE id=?', $xval);

	} else {
		self::$helper->debug("INSERT card $uri");
		if ("x".$save_data['cuid'] == "x"){
			// There is no contact UID in the VCARD, try to create one
			$cuid = $uri;
			$cuid = preg_replace(';^.*/;', "", $cuid);
			$cuid = preg_replace(';\.vcf$;', "", $cuid);
			$save_data['cuid'] = $cuid;
		}
		$xcol[]='abook_id'; $xval[]=$this->id;
		$xcol[]='uri';      $xval[]=$uri;
		$xcol[]='cuid';     $xval[]=$save_data['cuid'];

		$sql_result = $dbh->query('INSERT INTO ' .
			get_table_name("carddav_$table") .
			' (' . implode(',',$xcol) . ') VALUES (?' . str_repeat(',?', count($xcol)-1) .')',
				$xval);

		$dbid = $dbh->insert_id("carddav_$table");
	}

	if($dbh->is_error()) {
		self::$helper->warn($dbh->is_error());
		$this->set_error(self::ERROR_SAVING, $dbh->is_error());
		return false;
	}

	return $dbid;
	}}}

	/**
	 * Stores a contact to the local database.
	 *
	 * @param string etag of the VCard in the given version on the CardDAV server
	 * @param string path to the VCard on the CardDAV server
	 * @param string string representation of the VCard
	 * @param array  associative array containing the roundcube save data for the contact
	 * @param int    optionally, database id of the contact if the store operation is an update
	 *
	 * @return int  The database id of the created or updated card, false on error.
	 */
	private function dbstore_contact($etag, $uri, $vcfstr, $save_data, $dbid=0)
	{{{
	// build email search string
	$email_keys = preg_grep('/^email(:|$)/', array_keys($save_data));
	$email_addrs = array();
	foreach($email_keys as $email_key) {
		$email_addrs = array_merge($email_addrs, (array) $save_data[$email_key]);
	}
	$save_data['email']	= implode(', ', $email_addrs);

	// extra columns for the contacts table
	$xcol_all=array('firstname','surname','organization','showas','email');
	$xcol=array();
	$xval=array();
	foreach($xcol_all as $k) {
		if(array_key_exists($k,$save_data)) {
			$xcol[] = $k;
			$xval[] = $save_data[$k];
	} }

	return $this->dbstore_base('contacts',$etag,$uri,$vcfstr,$save_data,$dbid,$xcol,$xval);
	}}}

	/**
	 * Checks if the given local card cache (for contacts or groups) contains
	 * a card with the given URI. If not, the function returns false.
	 * If yes, the card is marked seen in the cache, and the cached etag is
	 * compared with the given one. The function returns an associative array
	 * with the database id of the existing card (key dbid) and a boolean that
	 * indicates whether the card needs a server refresh as determined by the
	 * etag comparison (key needs_update).
	 */
	private static function checkcache(&$cache, $uri, $etag)
	{{{
	if(!array_key_exists($uri, $cache))
		return false;

	$cache[$uri]['seen'] = true;

	$dbrec = $cache[$uri];
	$dbid  = $dbrec['id'];

	$needsupd = true;

	// abort if card has not changed
	if($etag === $dbrec['etag']) {
		self::$helper->debug("UNCHANGED card $uri");
		$needsupd = false;
	}
	return array('needs_update'=>$needsupd, 'dbid'=>$dbid);
	}}}

	/**
	 * Synchronizes the local card store with the CardDAV server.
	 */
	private function refreshdb_from_server()
	{{{
	$dbh = rcmail::get_instance()->db;
	$duration = time();

	// determine existing local contact URIs and ETAGs
	$contacts = self::get_dbrecord($this->id,'id,uri,etag','contacts',false,'abook_id');
	foreach($contacts as $contact) {
		$this->existing_card_cache[$contact['uri']] = $contact;
	}

	if(!$this->config['use_categories']) {
		// determine existing local group URIs and ETAGs
		$groups = self::get_dbrecord($this->id,'id,uri,etag','groups',false,'abook_id');
		foreach($groups as $group) {
			$this->existing_grpcard_cache[$group['uri']] = $group;
		}
	}

	// used to record which users need to be added to which groups
	$this->users_to_add = array();

	// Check for supported-report-set and only use sync-collection if server advertises it.
	// This suppresses 501 Not implemented errors with ownCloud.
	$opts = array(
		'method'=>"PROPFIND",
		'header'=>array("Depth: 0", 'Content-Type: application/xml; charset="utf-8"'),
		'content'=> <<<EOF
<?xml version="1.0" encoding="UTF-8" ?>
<propfind xmlns="DAV:"> <prop>
    <supported-report-set/>
</prop> </propfind>
EOF
	);
	$reply = self::$helper->cdfopen($this->config['url'], $opts, $this->config);

	$records = -1;

	$xml = self::$helper->checkAndParseXML($reply);
	if($xml !== false) {
		$xpresult = $xml->xpath('//RCMCD:supported-report/RCMCD:report/RCMCD:sync-collection');
		if(count($xpresult) > 0) {
			$records = $this->list_records_sync_collection();
		}
	}

	// sync-collection not supported or returned error
	if ($records < 0){
		$records = $this->list_records_propfind();
	}

	foreach($this->users_to_add as $dbid => $cuids) {
		if(count($cuids)<=0) continue;
		$sql_result = $dbh->query('INSERT INTO '.
			get_table_name('carddav_group_user') .
			' (group_id,contact_id) SELECT ?,id from ' .
			get_table_name('carddav_contacts') .
			' WHERE abook_id=? AND cuid IN (' . implode(',', $cuids) . ')', $dbid, $this->id);
		self::$helper->debug("Added " . $dbh->affected_rows($sql_result) . " contacts to group $dbid");
	}

	unset($this->users_to_add);
	$this->existing_card_cache = array();
	$this->existing_grpcard_cache = array();

	// set last_updated timestamp
	$dbh->query('UPDATE ' .
		get_table_name('carddav_addressbooks') .
		' SET last_updated=' . $dbh->now() .' WHERE id=?',
			$this->id);

	$duration = time() - $duration;
	self::$helper->debug("server refresh took $duration seconds");
	if($records < 0) {
		self::$helper->warn("Errors occurred during the refresh of addressbook " . $this->id);
	}
	}}}

	/**
	 * List the current set of contact records
	 *
	 * @param  array   List of cols to show, Null means all
	 * @param  int     Only return this number of records, use negative values for tail
	 * @param  boolean True to skip the count query (select only)
	 * @return array   Indexed list of contact records, each a hash array
	 */
	public function list_records($cols=array(), $subset=0, $nocount=false)
	{{{
	// refresh from server if refresh interval passed
	if ( $this->config['needs_update'] == 1 )
		$this->refreshdb_from_server();

	// XXX workaround for a roundcube bug to support roundcube's displayname setting
	// Reported as Roundcube Ticket #1488394
	if(count($cols)>0) {
		if(!in_array('firstname', $cols)) {
			$cols[] = 'firstname';
		}
		if(!in_array('surname', $cols)) {
			$cols[] = 'surname';
		}
	}
	// XXX workaround for a roundcube bug to support roundcube's displayname setting

	// if the count is not requested we can save one query
	if($nocount)
		$this->result = new rcube_result_set();
	else
		$this->result = $this->count();

	$records = $this->list_records_readdb($cols,$subset);
	if($nocount) {
		$this->result->count = $records;

	} else if ($this->list_page <= 1) {
		if ($records < $this->page_size && $subset == 0)
			$this->result->count = $records;
		else
			$this->result->count = $this->_count($cols);
	}

	if ($records > 0){
		return $this->result;
	}

	return false;
	}}}

	/**
	 * Retrieves the Card URIs from the CardDAV server
	 *
	 * @return int  number of cards in collection, -1 on error
	 */
	private function list_records_sync_collection()
	{{{
	$sync_token = $this->config['sync_token'];

	while(true) {
		$opts = array(
			'method'=>"REPORT",
			'header'=>array("Depth: 0", 'Content-Type: application/xml; charset="utf-8"'),
			'content'=> <<<EOF
<?xml version="1.0" encoding="utf-8" ?>
<D:sync-collection xmlns:D="DAV:" xmlns:C="urn:ietf:params:xml:ns:carddav">
    <D:sync-token>$sync_token</D:sync-token>
    <D:sync-level>1</D:sync-level>
    <D:prop>
        <D:getcontenttype/>
        <D:getetag/>
    </D:prop>
</D:sync-collection>
EOF
		);

		$reply = self::$helper->cdfopen($this->config['url'], $opts, $this->config);

		$xml = self::$helper->checkAndParseXML($reply);

		if($xml === false) {
			// a server may invalidate old sync-tokens, in which case we need to do a full resync
			if (strlen($sync_token)>0 && $reply == 412){
				self::$helper->warn("Server reported invalid sync-token in sync of addressbook " . $this->config['abookid'] . ". Resorting to full resync.");
				$sync_token = '';
				continue;
			} else {
				return -1;
			}
		}

		list($new_sync_token) = $xml->xpath('//RCMCD:sync-token');

		$records = $this->addvcards($xml);

		if(strlen($sync_token) == 0) {
			if($records>=0) {
				$this->delete_unseen();
			}
		} else {
			$this->delete_synccoll($xml);
		}

		if($records >= 0) {
			carddav::update_abook($this->config['abookid'], array('sync_token' => "$new_sync_token"));

			// if we got a truncated result set continue sync
			$xpresult = $xml->xpath('//RCMCD:response[contains(child::RCMCD:status, " 507 Insufficient Storage")]');
			if(count($xpresult) > 0) {
				$sync_token = "$new_sync_token";
				continue;
			}
		}

		break;
	}
	return $records;
	}}}

	private function list_records_readdb($cols, $subset=0, $count_only=false)
	{{{
	$dbh = rcmail::get_instance()->db;

	// true if we can use DB filtering or no filtering is requested
	$filter = $this->get_search_set();
	$this->determine_filter_params($cols,$subset, $firstrow, $numrows, $read_vcard);

	$dbattr = $read_vcard ? 'vcard' : 'firstname,surname,email';

	$limit_index = $firstrow;
	$limit_rows  = $numrows;

	$xfrom = '';
	$xwhere = '';
	if($this->group_id) {
		$xfrom = ',' . get_table_name('carddav_group_user');
		$xwhere = ' AND id=contact_id AND group_id=' . $dbh->quote($this->group_id) . ' ';
	}

	// Workaround for Roundcube versions < 0.7.2
	$sort_column = $this->sort_col ? $this->sort_col : 'surname';
	$sort_order  = $this->sort_order ? $this->sort_order : 'ASC';

	$sql_result = $dbh->limitquery("SELECT id,name,$dbattr FROM " .
		get_table_name('carddav_contacts') . $xfrom .
		' WHERE abook_id=? ' . $xwhere .
		($this->filter ? " AND (".$this->filter.")" : "") .
		" ORDER BY (CASE WHEN showas='COMPANY' THEN organization ELSE " . $sort_column . " END) "
		. $sort_order,
		$limit_index,
		$limit_rows,
		$this->id
	);

	$addresses = array();
	while($contact = $dbh->fetch_assoc($sql_result)) {
		if($read_vcard) {
			$save_data = $this->create_save_data_from_vcard($contact['vcard']);
			if (!$save_data){
				self::$helper->warn("Couldn't parse vcard ".$contact['vcard']);
				continue;
			}

			// needed by the calendar plugin
			if(is_array($cols) && in_array('vcard', $cols)) {
				$save_data['save_data']['vcard'] = $contact['vcard'];
			}

			$save_data = $save_data['save_data'];
		} else {
			$save_data = array();
			foreach	($cols as $col) {
				if(strcmp($col,'email')==0)
					$save_data[$col] = preg_split('/,\s*/', $contact[$col]);
				else
					$save_data[$col] = $contact[$col];
			}
		}
		$addresses[] = array('ID' => $contact['id'], 'name' => $contact['name'], 'save_data' => $save_data);
	}

	if(!$count_only) {
		// create results for roundcube
		foreach($addresses as $a) {
			$a['save_data']['ID'] = $a['ID'];
			$this->result->add($a['save_data']);
		}
	}
	return count($addresses);
	}}}

	private function query_addressbook_multiget($hrefs)
	{{{
	$dbh = rcmail::get_instance()->db;
	$hrefstr = '';
	foreach ($hrefs as $href) {
		$hrefstr .= "<D:href>$href</D:href>\n";
	}

	$optsREPORT = array(
		'method'=>"REPORT",
		'header'=>array("Depth: 0", 'Content-Type: application/xml; charset="utf-8"'),
		'content'=> <<<EOF
<?xml version="1.0" encoding="utf-8" ?>
<C:addressbook-multiget xmlns:D="DAV:" xmlns:C="urn:ietf:params:xml:ns:carddav">
<D:prop>
    <D:getetag/>
    <C:address-data>
        <C:allprop/>
    </C:address-data>
</D:prop>
$hrefstr
</C:addressbook-multiget>
EOF
	);

	$reply = self::$helper->cdfopen($this->config['url'], $optsREPORT, $this->config);
	$xml = self::$helper->checkAndParseXML($reply);
	if($xml === false) return -1;

	$xpresult = $xml->xpath('//RCMCD:response[descendant::RCMCC:address-data]');

	$numcards = 0;
	foreach ($xpresult as $vcard) {
		self::$helper->registerNamespaces($vcard);
		list($href) = $vcard->xpath('child::RCMCD:href');
		list($etag) = $vcard->xpath('descendant::RCMCD:getetag');
		list($vcf)  = $vcard->xpath('descendant::RCMCC:address-data');

		// determine database ID of existing cards by checking the cache
		$dbid = 0;
		if(	($ret = self::checkcache($this->existing_card_cache,"$href","$etag"))
			|| ($ret = self::checkcache($this->existing_grpcard_cache,"$href","$etag")) ) {
			$dbid = $ret['dbid'];
		}

		// changed on server, parse VCF
		$save_data = $this->create_save_data_from_vcard("$vcf");
		$vcfobj = $save_data['vcf'];
		if($save_data['needs_update'])
			$vcf = $vcfobj->serialize();
		$save_data = $save_data['save_data'];

		if($save_data['kind'] === 'group') {
			if(!$this->config['use_categories']) {
				self::$helper->debug('Processing Group ' . $save_data['name']);
				// delete current group members (will be reinserted if needed below)
				if($dbid) self::delete_dbrecord($dbid,'group_user','group_id');

				// store group card
				if(!($dbid = $this->dbstore_group("$etag","$href","$vcf",$save_data,$dbid)))
					return -1;

				// record group members for deferred store
				$this->users_to_add[$dbid] = array();
				$members = $vcfobj->{'X-ADDRESSBOOKSERVER-MEMBER'};
				self::$helper->debug("Group $dbid has " . count($members) . " members");
				foreach($members as $mbr) {
					$mbr = preg_split('/:/', $mbr);
					if(!$mbr) continue;
					if(count($mbr)!=3 || $mbr[0] !== 'urn' || $mbr[1] !== 'uuid') {
						self::$helper->warn("don't know how to interpret group membership: " . implode(':', $mbr));
						continue;
					}
					$this->users_to_add[$dbid][] = $dbh->quote($mbr[2]);
				}
			}
		} else { // individual/other
			if($this->config['use_categories']) {
				// delete current member from groups (will be reinserted if needed below)
				self::delete_dbrecord($dbid,'group_user','contact_id');
				foreach ($this->getCategories($vcfobj) as $category) {
					if($category !== "All" && $category !== "Unfiled") {
						$record = self::get_dbrecord($category, 'id', 'groups', true, 'name');
						if(!$record) {
							$cuid = $this->find_free_uid();
							$uri = "$cuid.vcf";

							$gsave_data = array(
								'name' => $category,
								'kind' => 'group',
								'cuid' => $cuid,
							);
							$url = carddav_common::concaturl($this->config['url'], $uri);
							$url = preg_replace(';https?://[^/]+;', '', $url);
							// store group card
							$vcfg = $this->create_vcard_from_save_data($gsave_data);
							$vcfgstr = $vcfg->serialize();
							if(!($database = $this->dbstore_group("dummy",$url,$vcfgstr,$gsave_data)))
								return -1;
						} else {
							$database = $record['id'];
						}
						if(!isset($this->users_to_add[$database])) {
							$this->users_to_add[$database] = array();
						}
						$uid = $save_data['cuid'];
						$this->users_to_add[$database][] = $dbh->quote($uid);
					}
				}
			}
			if(!$this->dbstore_contact("$etag","$href","$vcf",$save_data,$dbid))
				return -1;
		}
		$numcards++;
	}
	return $numcards;
	}}}

	private function list_records_propfind()
	{{{
	$opts = array(
		'method'=>"PROPFIND",
		'header'=>array("Depth: 1", 'Content-Type: application/xml; charset="utf-8"'),
		'content'=> <<<EOF
<?xml version="1.0" encoding="utf-8" ?>
<a:propfind xmlns:a="DAV:"> <a:prop>
    <a:getcontenttype/>
    <a:getetag/>
</a:prop> </a:propfind>
EOF
	);

	$reply = self::$helper->cdfopen("", $opts, $this->config);
	$xml = self::$helper->checkAndParseXML($reply);
	if($xml === false) return -1;
	$records = $this->addvcards($xml);
	if($records>=0) {
		$this->delete_unseen();
	}

	return $records;
	}}}

	private function addvcards($xml)
	{{{
	$urls = array();
	$xpresult = $xml->xpath('//RCMCD:response[starts-with(translate(child::RCMCD:propstat/RCMCD:status, "ABCDEFGHJIKLMNOPQRSTUVWXYZ", "abcdefghjiklmnopqrstuvwxyz"), "http/1.1 200 ") and child::RCMCD:propstat/RCMCD:prop/RCMCD:getetag]');
	foreach ($xpresult as $r) {
		self::$helper->registerNamespaces($r);

		list($href) = $r->xpath('child::RCMCD:href');
		if(preg_match('/\/$/', $href)) continue;

		list($etag) = $r->xpath('descendant::RCMCD:getetag');

		$ret = self::checkcache($this->existing_card_cache,"$href","$etag");
		$retgrp = self::checkcache($this->existing_grpcard_cache,"$href","$etag");

		if(	($ret===false && $retgrp===false)
			|| (is_array($ret) && $ret['needs_update'])
			|| (is_array($retgrp) && $retgrp['needs_update']) )
		{
			$urls[] = "$href";
		}
	}

	if (count($urls) > 0) {
		$records = $this->query_addressbook_multiget($urls);
	}
	}}}

	/** delete cards not present on the server anymore */
	private function delete_unseen()
	{{{
	$delids = array();
	foreach($this->existing_card_cache as $value) {
		if(!array_key_exists('seen', $value) || !$value['seen']) {
			$delids[] = $value['id'];
		}
	}
	$del = self::delete_dbrecord($delids);
	self::$helper->debug("deleted $del contacts during server refresh");

	$delids = array();
	foreach($this->existing_grpcard_cache as $value) {
		if(!array_key_exists('seen', $value) || !$value['seen']) {
			$delids[] = $value['id'];
		}
	}
	$del = self::delete_dbrecord($delids,'groups');
	self::$helper->debug("deleted $del groups during server refresh");
	}}}

	/** delete cards reported deleted by the server */
	private function delete_synccoll($xml)
	{{{
	$xpresult = $xml->xpath('//RCMCD:response[contains(child::RCMCD:status, " 404 Not Found")]');
	$del_contacts = array();
	$del_groups = array();

	foreach ($xpresult as $r) {
		self::$helper->registerNamespaces($r);

		list($href) = $r->xpath('child::RCMCD:href');
		if(preg_match('/\/$/', $href)) continue;

		if(isset($this->existing_card_cache["$href"])) {
			$del_contacts[] = $this->existing_card_cache["$href"]['id'];
		} else if(isset($this->existing_grpcard_cache["$href"])) {
			$del_groups[] = $this->existing_grpcard_cache["$href"]['id'];
		}
	}
	$del = self::delete_dbrecord($del_contacts);
	self::$helper->debug("deleted $del contacts during incremental server refresh");
	$del = self::delete_dbrecord($del_groups,'groups');
	self::$helper->debug("deleted $del groups during incremental server refresh");
	}}}

	/**
	 * Search contacts
	 *
	 * @param mixed   $fields   The field name of array of field names to search in
	 * @param mixed   $value    Search value (or array of values when $fields is array)
	 * @param int     $mode     Matching mode:
	 *                          0 - partial (*abc*),
	 *                          1 - strict (=),
	 *                          2 - prefix (abc*)
	 * @param boolean $select   True if results are requested, False if count only
	 * @param boolean $nocount  True to skip the count query (select only)
	 * @param array   $required List of fields that cannot be empty
	 *
	 * @return object rcube_result_set Contact records and 'count' value
	 */
	function search($fields, $value, $mode=0, $select=true, $nocount=false, $required=array())
	{{{
	$dbh = rcmail::get_instance()->db;
	if (!is_array($fields))
		$fields = array($fields);
	if (!is_array($required) && !empty($required))
		$required = array($required);

	$where = $and_where = array();
	$mode = intval($mode);
	$WS = ' ';
	$AS = self::SEPARATOR;

	// build the $where array; each of its entries is an SQL search condition
	foreach ($fields as $idx => $col) {
		// direct ID search
		if ($col == 'ID' || $col == $this->primary_key) {
			$ids     = !is_array($value) ? explode(self::SEPARATOR, $value) : $value;
			$ids     = $dbh->array2list($ids, 'integer');
			$where[] = $this->primary_key.' IN ('.$ids.')';
			continue;
		}

		$val = is_array($value) ? $value[$idx] : $value;
		// table column
		if (in_array($col, $this->table_cols)) {
			switch ($mode) {
			case 1: // strict
				$where[] =
					// exact match 'name@domain.com'
					'(' . $dbh->ilike($col, $val)
					// line beginning match 'name@domain.com,%'
					. ' OR ' . $dbh->ilike($col, $val . $AS . '%')
					// middle match '%, name@domain.com,%'
					. ' OR ' . $dbh->ilike($col, '%' . $AS . $WS . $val . $AS . '%')
					// line end match '%, name@domain.com'
					. ' OR ' . $dbh->ilike($col, '%' . $AS . $WS . $val) . ')';
				break;
			case 2: // prefix
				$where[] = '(' . $dbh->ilike($col, $val . '%')
					. ' OR ' . $dbh->ilike($col, $AS . $WS . $val . '%') . ')';
				break;
			default: // partial
				$where[] = $dbh->ilike($col, '%' . $val . '%');
			}
		}
		// vCard field
		else {
				foreach (explode(" ", self::normalize_string($val)) as $word) {
					switch ($mode) {
					case 1: // strict
						$words[] = '(' . $dbh->ilike('vcard', $word . $WS . '%')
							. ' OR ' . $dbh->ilike('vcard', '%' . $AS . $WS . $word . $WS .'%')
							. ' OR ' . $dbh->ilike('vcard', '%' . $AS . $WS . $word) . ')';
						break;
					case 2: // prefix
						$words[] = '(' . $dbh->ilike('vcard', $word . '%')
							. ' OR ' . $dbh->ilike('vcard', $AS . $WS . $word . '%') . ')';
						break;
					default: // partial
						$words[] = $dbh->ilike('vcard', '%' . $word . '%');
					}
				}
				$where[] = '(' . join(' AND ', $words) . ')';
			if (is_array($value))
				$post_search[$col] = mb_strtolower($val);
		}
	}

	foreach (array_intersect($required, $this->table_cols) as $col) {
		$and_where[] = $dbh->quoteIdentifier($col).' <> '.$dbh->quote('');
	}

	if (!empty($where)) {
		// use AND operator for advanced searches
		$where = join(is_array($value) ? ' AND ' : ' OR ', $where);
	}

	if (!empty($and_where))
		$where = ($where ? "($where) AND " : '') . join(' AND ', $and_where);

	// Post-searching in vCard data fields
	// we will search in all records and then build a where clause for their IDs
	if (!empty($post_search)) {
		$ids = array(0);
		// build key name regexp
		$regexp = '/^(' . implode(array_keys($post_search), '|') . ')(?:.*)$/';
		// use initial WHERE clause, to limit records number if possible
		if (!empty($where))
			$this->set_search_set($where);

		// count result pages
		$cnt   = $this->count();
		$pages = ceil($cnt / $this->page_size);
		$scnt  = count($post_search);

		// get (paged) result
		for ($i=0; $i<$pages; $i++) {
			$this->list_records(null, $i, true);
			while ($row = $this->result->next()) {
				$id = $row[$this->primary_key];
				$found = array();
				foreach (preg_grep($regexp, array_keys($row)) as $col) {
					$pos     = strpos($col, ':');
					$colname = $pos ? substr($col, 0, $pos) : $col;
					$search  = $post_search[$colname];
					foreach ((array)$row[$col] as $value) {
						// composite field, e.g. address
						foreach ((array)$value as $val) {
							$val = mb_strtolower($val);
							switch ($mode) {
							case 1:
								$got = ($val == $search);
								break;
							case 2:
								$got = ($search == substr($val, 0, strlen($search)));
								break;
							default:
								$got = (strpos($val, $search) !== false);
								break;
							}

							if ($got) {
								$found[$colname] = true;
								break 2;
							}
						}
					}
				}
				// all fields match
				if (count($found) >= $scnt) {
					$ids[] = $id;
				}
			}
		}

		// build WHERE clause
		$ids = $dbh->array2list($ids, 'integer');
		$where = $this->primary_key.' IN ('.$ids.')';

		// when we know we have an empty result
		if ($ids == '0') {
			$this->set_search_set($where);
			return ($this->result = new rcube_result_set(0, 0));
		}
	}

	if (!empty($where)) {
		$this->set_search_set($where);
		if ($select)
			$this->list_records(null, 0, $nocount);
		else
			$this->result = $this->count();
	}

	return $this->result;
	}}}

	/**
	 * Count number of available contacts in database
	 *
	 * @return rcube_result_set Result set with values for 'count' and 'first'
	 */
	public function count()
	{{{
	if($this->total_cards < 0) {
		$this->_count();
	}
	return new rcube_result_set($this->total_cards, ($this->list_page-1) * $this->page_size);
	}}}

	// Determines and returns the number of cards matching the current search criteria
	private function _count($cols=array())
	{{{
	if($this->total_cards < 0) {
		$dbh = rcmail::get_instance()->db;

		$sql_result = $dbh->query('SELECT COUNT(id) as total_cards FROM ' .
			get_table_name('carddav_contacts') .
			' WHERE abook_id=?' .
			($this->filter ? " AND (".$this->filter.")" : ""),
			$this->id
		);

		$resultrow = $dbh->fetch_assoc($sql_result);
		$this->total_cards = $resultrow['total_cards'];
	}
	return $this->total_cards;
	}}}

	private function determine_filter_params($cols, $subset, &$firstrow, &$numrows, &$read_vcard)
	{{{
		// determine whether we have to parse the vcard or if only db cols are requested
		$read_vcard = !$cols || count(array_intersect($cols, $this->table_cols)) < count($cols);

		// determine result subset needed
		$firstrow = ($subset>=0) ?
			$this->result->first : ($this->result->first+$this->page_size+$subset);
		$numrows  = $subset ? abs($subset) : $this->page_size;
	}}}

	/**
	 * Return the last result set
	 *
	 * @return rcube_result_set Current result set or NULL if nothing selected yet
	 */
	public function get_result()
	{{{
	return $this->result;
	}}}

	/**
	 * Return the last result set
	 *
	 * @return rcube_result_set Current result set or NULL if nothing selected yet
	 */
	private function get_record_from_carddav($uid)
	{{{
	$opts = array( 'method'=>"GET" );
	$reply = self::$helper->cdfopen($uid, $opts, $this->config);
	if (!is_array($reply) || strlen($reply["body"])==0) { return false; }
	if ($reply["status"] == 404){
		self::$helper->warn("Request for VCF '$uid' which doesn't exist on the server.");
		return false;
	}

	return array(
		'vcf'  => $reply["body"],
		'etag' => $reply['headers']['etag'],
	);
	}}}

	/**
	 * Get a specific contact record
	 *
	 * @param mixed record identifier(s)
	 * @param boolean True to return record as associative array, otherwise a result set is returned
	 *
	 * @return mixed Result object with all record fields or False if not found
	 */
	public function get_record($oid, $assoc_return=false)
	{{{
	$this->result = $this->count();

	$contact = self::get_dbrecord($oid, 'vcard');
	if(!$contact) return false;

	$retval = $this->create_save_data_from_vcard($contact['vcard']);
	if(!$retval) {
		return false;
	}
	$retval = $retval['save_data'];

	$retval['ID'] = $oid;
	$this->result->add($retval);
	$sql_arr = $assoc_return && $this->result ? $this->result->first() : null;
	return $assoc_return && $sql_arr ? $sql_arr : $this->result;
	}}}

	private function put_record_to_carddav($id, $vcf, $etag='')
	{{{
	$this->result = $this->count();
	$matchhdr = $etag ?
		"If-Match: $etag" :
		"If-None-Match: *";

	$opts = array(
		'method'=>"PUT",
		'content'=>$vcf,
		'header'=> array(
			"Content-Type: text/vcard;charset=utf-8",
			$matchhdr,
		),
	);
	$reply = self::$helper->cdfopen($id, $opts, $this->config);
	if (is_array($reply) && $reply["status"] >= 200 && $reply["status"] < 300) {
		$etag = $reply["headers"]["etag"];
		if ("$etag" == ""){
			// Server did not reply an etag
			$retval = $this->get_record_from_carddav($id);
			self::$helper->debug(var_export($retval, true));
			$etag = $retval["etag"];
		}
		return $etag;
	}

	return false;
	}}}

	private function delete_record_from_carddav($id)
	{{{
	$this->result = $this->count();
	$opts = array( 'method'=>"DELETE" );
	$reply = self::$helper->cdfopen($id, $opts, $this->config);
	if (is_array($reply) && $reply["status"] == 204){
		return true;
	}
	return false;
	}}}

	private function guid()
	{{{
	return sprintf('%04X%04X-%04X-%04X-%04X-%04X%04X%04X', mt_rand(0, 65535), mt_rand(0, 65535), mt_rand(0, 65535), mt_rand(16384, 20479), mt_rand(32768, 49151), mt_rand(0, 65535), mt_rand(0, 65535), mt_rand(0, 65535));
	}}}

	/**
	 * Creates a new or updates an existing vcard from save data.
	 */
	private function create_vcard_from_save_data($save_data, $vcf=null)
	{{{
	unset($save_data['vcard']);
	if(!$vcf) { // create fresh minimal vcard
		$vcf = new VObject\Component\VCard(
			array(
				'UID' => $save_data['cuid'],
				'REV' => date('c'),
			)
		);
	} else { // update revision
		$vcf->REV = date("c");
	}

	// N is mandatory
	if(array_key_exists('kind',$save_data) && $save_data['kind'] === 'group') {
		$vcf->N = $save_data['name'];
	} else {
		$vcf->N = array(
			$save_data['surname'],
			$save_data['firstname'],
			$save_data['middlename'],
			$save_data['prefix'],
			$save_data['suffix'],
		);
	}

	$new_org_value = array();
	if (array_key_exists("organization", $save_data) &&
		strlen($save_data['organization']) > 0 ){
		$new_org_value[] = $save_data['organization'];
	}

	if (array_key_exists("department", $save_data)){
		if (is_array($save_data['department'])){
			foreach ($save_data['department'] as $key => $value) {
				$new_org_value[] = $value;
			}
		} else if (strlen($save_data['department']) > 0){
			$new_org_value[] = $save_data['department'];
		}
	}

	if (count($new_org_value) > 0) {
		$vcf->ORG = $new_org_value;
	} else {
		unset($vcf->ORG);
	}

	// normalize date fields to RFC2425 YYYY-MM-DD date values
	foreach ($this->datefields as $key) {
		if (array_key_exists($key, $save_data) && strlen($save_data[$key])>0) {
			$val = rcube_strtotime($save_data[$key]);
			$save_data[$key] = date('Y-m-d',$val);
		}
	}

	// due to a bug in earlier versions of RCMCardDAV the PHOTO field was encoded base64 TWICE
	// This was recognized and fixed on 2013-01-09 and should be kept here until reasonable
	// certain that it's been fixed on users data, too.
	if (!array_key_exists('photo', $save_data) && strlen($vcf->PHOTO) > 0){
		$save_data['photo']= $vcf->PHOTO;
	}
	if (array_key_exists('photo', $save_data) && strlen($save_data['photo']) > 0 && base64_decode($save_data['photo'], true) !== FALSE){
		self::$helper->debug("photo is base64 encoded. Decoding...");
		$i=0;
		while(base64_decode($save_data['photo'], true)!==FALSE && $i++ < 10){
			self::$helper->debug("Decoding $i...");
			$save_data['photo'] = base64_decode($save_data['photo'], true);
		}
		if ($i >= 10){
			lef::$helper->warn("PHOTO of ".$save_data['uid']." does not decode after 10 attempts...");
		}
	}

	// process all simple attributes
	foreach ($this->vcf2rc['simple'] as $vkey => $rckey){
		if (array_key_exists($rckey, $save_data)) {
			if (strlen($save_data[$rckey]) > 0) {
				$vcf->{$vkey} = $save_data[$rckey];
			} else { // delete the field
				unset($vcf->{$vkey});
			}
		}
	}

	// Special handling for PHOTO
	if ($property = $vcf->PHOTO) {
		$property['ENCODING'] = 'B';
		$property['VALUE'] = 'BINARY';
	}

	// process all multi-value attributes
	foreach ($this->vcf2rc['multi'] as $vkey => $rckey){
		// delete and fully recreate all entries
		// there is no easy way of mapping an address in the existing card
		// to an address in the save data, as subtypes may have changed
		unset($vcf->{$vkey});

		$stmap = array( $rckey => 'other' );
		foreach ($this->coltypes[$rckey]['subtypes'] AS $subtype){
			$stmap[ $rckey.':'.$subtype ] = $subtype;
		}

		foreach ($stmap as $rcqkey => $subtype){
			if(array_key_exists($rcqkey, $save_data)) {
			$avalues = is_array($save_data[$rcqkey]) ? $save_data[$rcqkey] : array($save_data[$rcqkey]);
			foreach($avalues as $evalue) {
				if (strlen($evalue) > 0){
					$prop = $vcf->add($vkey, $evalue);
					$this->set_attr_label($vcf, $prop, $rckey, $subtype); // set label
				}
			}}
		}
	}

	// process address entries
	unset($vcf->ADR);
	foreach ($this->coltypes['address']['subtypes'] AS $subtype){
		$rcqkey = 'address:'.$subtype;

		if(array_key_exists($rcqkey, $save_data)) {
		foreach($save_data[$rcqkey] as $avalue) {
			if ( strlen($avalue['street'])
				|| strlen($avalue['locality'])
				|| strlen($avalue['region'])
				|| strlen($avalue['zipcode'])
				|| strlen($avalue['country'])) {

				$prop = $vcf->add('ADR', array(
					'',
					'',
					$avalue['street'],
					$avalue['locality'],
					$avalue['region'],
					$avalue['zipcode'],
					$avalue['country'],
				));
				$this->set_attr_label($vcf, $prop, 'address', $subtype); // set label
			}
		} }
	}

	return $vcf;
	}}}

	private function set_attr_label($vcard, $pvalue, $attrname, $newlabel)
	{{{
		$group = $pvalue->group;

		// X-ABLabel?
		if(in_array($newlabel, $this->xlabels[$attrname])) {
			if(!$group) {
				do {
					$group = $this->guid();
				} while (null !== $vcard->{$group . '.X-ABLabel'});

				$pvalue->group = $group;

				// delete standard label if we had one
				$oldlabel = $pvalue['TYPE'];
				if(strlen($oldlabel)>0 &&
					in_array($oldlabel, $this->coltypes[$attrname]['subtypes'])) {
					unset($pvalue['TYPE']);
				}
			}

			$vcard->{$group . '.X-ABLabel'} = $newlabel;
			return true;
		}

		// Standard Label
		$had_xlabel = false;
		if($group) { // delete group label property if present
			$had_xlabel = isset($vcard->{$group . '.X-ABLabel'});
			unset($vcard->{$group . '.X-ABLabel'});
		}

		// add or replace?
		$oldlabel = $pvalue['TYPE'];
		if(strlen($oldlabel)>0 &&
			in_array($oldlabel, $this->coltypes[$attrname]['subtypes'])) {
				$had_xlabel = false; // replace
		}

		if($had_xlabel &&is_array($pvalue['TYPE'])) {
				$new_type = $pvalue['TYPE'];
				array_unshift($new_type, $newlabel);
		} else {
			$new_type = $newlabel;
		}
		$pvalue['TYPE'] = $new_type;

		return false;
	}}}

	private function get_attr_label($vcard, $pvalue, $attrname)
	{{{
		// prefer a known standard label if available
		$xlabel = '';
		$fallback = null;

		if(isset($pvalue['TYPE'])) {
			foreach($pvalue['TYPE'] as $type)
			{
				$type = strtolower($type);
				if( in_array($type, $this->coltypes[$attrname]['subtypes']) )
				{
					$fallback = $type;
					if(!(is_array($this->fallbacktypes[$attrname])
						&& in_array($type, $this->fallbacktypes[$attrname])))
					{
						return $type;
					}
				}
			}
		}

		if($fallback) { return $fallback; }

		// check for a custom label using Apple's X-ABLabel extension
		$group = $pvalue->group;
		if($group) {
			$xlabel = $vcard->{$group . '.X-ABLabel'};
			if($xlabel) {
				$xlabel = $xlabel->getParts();
				if($xlabel)
					$xlabel = $xlabel[0];
			}

			// strange Apple label that I don't know to interpret
			if(strlen($xlabel)<=0) {
				return 'other';
			}

			if(preg_match(';_\$!<(.*)>!\$_;', $xlabel, $matches)) {
				$match = strtolower($matches[1]);
				if(in_array($match, $this->coltypes[$attrname]['subtypes']))
					return $match;
				return 'other';
			}

			// add to known types if new
			if(!in_array($xlabel, $this->coltypes[$attrname]['subtypes'])) {
				$this->storeextrasubtype($attrname, $xlabel);
				$this->coltypes[$attrname]['subtypes'][] = $xlabel;
			}
			return $xlabel;
		}

		return 'other';
	}}}

	private function download_photo(&$save_data)
	{{{
	$opts = array( 'method'=>"GET" );
	$uri = $save_data['photo'];
	$reply = self::$helper->cdfopen($uri, $opts, $this->config);
	if (is_array($reply) && $reply["status"] == 200){
		$save_data['photo'] = $reply['body'];
		return true;
	}
	self::$helper->warn("Downloading $uri failed: " . (is_array($reply) ? $reply["status"] : $reply) );
	return false;
	}}}

	/**
	 * Creates the roundcube representation of a contact from a VCard.
	 *
	 * If the card contains a URI referencing an external photo, this
	 * function will download the photo and inline it into the VCard.
	 * The returned array contains a boolean that indicates that the
	 * VCard was modified and should be stored to avoid repeated
	 * redownloads of the photo in the future. The returned VCard
	 * object contains the modified representation and can be used
	 * for storage.
	 *
	 * @param  string Textual representation of a VCard.
	 * @return mixed  false on failure, otherwise associative array with keys:
	 *           - save_data:    Roundcube representation of the VCard
	 *           - vcf:          VCard object created from the given VCard
	 *           - needs_update: boolean that indicates whether the card was modified
	 */
	private function create_save_data_from_vcard($vcfstr)
	{{{
	try {
		$vcf = VObject\Reader::read($vcfstr, VObject\Reader::OPTION_FORGIVING);
	} catch (Exception $e) {
		self::$helper->warn("Couldn't parse vcard: $vcfstr");
		return false;
	}

	$needs_update=false;
	$save_data = array(
		// DEFAULTS
		'kind'   => 'individual',
		'showas' => 'INDIVIDUAL',
	);

	foreach ($this->vcf2rc['simple'] as $vkey => $rckey){
		$property = $vcf->{$vkey};
		if ($property !== null){
			$p = $property->getParts();
			$save_data[$rckey] = $p[0];
		}
	}

	// inline photo if external reference
	if(array_key_exists('photo', $save_data)) {
		$kind = $vcf->PHOTO['VALUE'];
		if($kind && strcasecmp('uri', $kind)==0) {
			if($this->download_photo($save_data)) {
				unset($vcf->PHOTO['VALUE']);
				$vcf->PHOTO['ENCODING'] = 'b';
				$vcf->PHOTO = $save_data['photo'];
				$needs_update=true;
	} } }

	$property = $vcf->N;
	if ($property !== null){
		$N = $property->getParts();
		switch(count($N)){
			case 5:
				$save_data['suffix']     = $N[4];
			case 4:
				$save_data['prefix']     = $N[3];
			case 3:
				$save_data['middlename'] = $N[2];
			case 2:
				$save_data['firstname']  = $N[1];
			case 1:
				$save_data['surname']    = $N[0];
		}
	}

	$property = $vcf->ORG;
	if ($property){
		$ORG = $property->getParts();
		$save_data['organization'] = $ORG[0];
		for ($i = 1; $i <= count($ORG); $i++){
			$save_data['department'][] = $ORG[$i];
		}
	}

	foreach ($this->vcf2rc['multi'] as $key => $value){
		$property = $vcf->{$key};
		if ($property !== null) {
			foreach ($property as $property_instance){
				$p = $property_instance->getParts();
				$label = $this->get_attr_label($vcf, $property_instance, $value);
				$save_data[$value.':'.$label][] = $p[0];
			}
		}
	}

	$property = ($vcf->ADR) ? $vcf->ADR : array();
	foreach ($property as $property_instance){
		$p = $property_instance->getParts();
		$label = $this->get_attr_label($vcf, $property_instance, 'address');
		$adr = array(
			'pobox'    => $p[0], // post office box
			'extended' => $p[1], // extended address
			'street'   => $p[2], // street address
			'locality' => $p[3], // locality (e.g., city)
			'region'   => $p[4], // region (e.g., state or province)
			'zipcode'  => $p[5], // postal code
			'country'  => $p[6], // country name
		);
		$save_data['address:'.$label][] = $adr;
	}

	// set displayname according to settings
	$this->set_displayname($save_data);

	return array(
		'save_data'    => $save_data,
		'vcf'          => $vcf,
		'needs_update' => $needs_update,
	);
	}}}

	private function find_free_uid()
	{{{
	// find an unused UID
	$cuid = $this->guid();
	while ($this->get_record_from_carddav("$cuid.vcf")){
		$cuid = $this->guid();
	}
	return $cuid;
	}}}

	/**
	 * Create a new contact record
	 *
	 * @param array Assoziative array with save data
	 *  Keys:   Field name with optional section in the form FIELD:SECTION
	 *  Values: Field value. Can be either a string or an array of strings for multiple values
	 * @param boolean True to check for duplicates first
	 * @return mixed The created record ID on success, False on error
	 */
	public function insert($save_data, $check=false)
	{{{
	$this->preprocess_rc_savedata($save_data);

	// find an unused UID
	$save_data['cuid'] = $this->find_free_uid();

	$vcf = $this->create_vcard_from_save_data($save_data);
	if(!$vcf) return false;
	$vcfstr = $vcf->serialize();

	$uri = $save_data['cuid'] . '.vcf';
	if(!($etag = $this->put_record_to_carddav($uri, $vcfstr)))
		return false;

	$url = carddav_common::concaturl($this->config['url'], $uri);
	$url = preg_replace(';https?://[^/]+;', '', $url);
	$dbid = $this->dbstore_contact($etag,$url,$vcfstr,$save_data);
	if(!$dbid) return false;

	if ($this->groupd != -1)
		$this->add_to_group($this->group_id, $dbid);

	if($this->total_cards != -1)
		$this->total_cards++;
	return $dbid;
	}}}

	/**
	 * Does some common preprocessing with save data created by roundcube.
	 */
	private function preprocess_rc_savedata(&$save_data)
	{{{
	// heuristic to determine X-ABShowAs setting
	// organization set but neither first nor surname => showas company
	if(!$save_data['surname'] && !$save_data['firstname']
		&& $save_data['organization'] && !array_key_exists('showas',$save_data)) {
		$save_data['showas'] = 'COMPANY';
	}
	// organization not set but showas==company => show as regular
	if(!$save_data['organization'] && $save_data['showas']==='COMPANY') {
		$save_data['showas'] = 'INDIVIDUAL';
	}

	// generate display name according to display order setting
	$this->set_displayname($save_data);
	}}}

	/**
	 * Update a specific contact record
	 *
	 * @param mixed Record identifier
	 * @param array Assoziative array with save data
	 *  Keys:   Field name with optional section in the form FIELD:SECTION
	 *  Values: Field value. Can be either a string or an array of strings for multiple values
	 * @return boolean True on success, False on error
	 */
	public function update($id, $save_data)
	{{{
	// get current DB data
	$contact = self::get_dbrecord($id,'id,cuid,uri,etag,vcard,showas');
	if(!$contact) return false;

	// complete save_data
	$save_data['showas'] = $contact['showas'];
	$this->preprocess_rc_savedata($save_data);

	// create vcard from current DB data to be updated with the new data
	try {
		$vcf = VObject\Reader::read($contact['vcard'], VObject\Reader::OPTION_FORGIVING);
	} catch (Exception $e) {
		self::$helper->warn("Update: Couldn't parse local vcard: ".$contact['vcard']);
		return false;
	}

	$vcf = $this->create_vcard_from_save_data($save_data, $vcf);
	if(!$vcf) {
		self::$helper->warn("Update: Couldn't adopt local vcard to new settings");
		return false;
	}

	$vcfstr = $vcf->serialize();
	if(!($etag=$this->put_record_to_carddav($contact['uri'], $vcfstr, $contact['etag']))) {
		self::$helper->warn("Updating card on server failed");
		return false;
	}
	$id = $this->dbstore_contact($etag,$contact['uri'],$vcfstr,$save_data,$id);
	return ($id!=0);
	}}}

	/**
	 * Mark one or more contact records as deleted
	 *
	 * @param array  Record identifiers
	 * @param bool   Remove records irreversible (see self::undelete)
	 */
	public function delete($ids)
	{{{
	$deleted = 0;
	foreach ($ids as $dbid) {
		$contact = self::get_dbrecord($dbid,'uri');
		if(!$contact) continue;

		// delete contact from all groups it is contained in
		$groups = $this->get_record_groups($dbid);
		foreach($groups as $group_id => $grpname)
			$this->remove_from_group($group_id, $dbid);

		if($this->delete_record_from_carddav($contact['uri'])) {
			$deleted += self::delete_dbrecord($dbid);
		}
	}

	if($this->total_cards != -1)
		$this->total_cards -= $deleted;
	return $deleted;
	}}}

	private function update_contact_categories($id,$vcf) {
		$groups = $this->get_record_groups($id);
		
		if($vcf->{'CATEGORY'}) {
			$cat_name = "CATEGORY";
		} else {
			$cat_name = "CATEGORIES";
		}
		$vcf->remove($cat_name);
		$categories = array();
		foreach($groups as $group_id => $grpname) {
			$categories[] = $grpname;
		}
		$vcf->add($cat_name, $categories);
	}
	
	private function update_contacts($ids) {
		foreach ($ids as $id) {
			$contact = self::get_dbrecord($id,'id,cuid,uri,etag,vcard,showas');
			if(!$contact) return false;

			$vcf = $this->create_vcard_from_save_data($save_data);
			if (!$vcf) return false;
			
			$this->update_contact_categories($id,$vcf);
			
			$vcfstr = $vcf->serialize();
			
			$save_data = $this->create_save_data_from_vcard("$vcfstr")['save_data'];
			// complete save_data
			$save_data['showas'] = $contact['showas'];
			$this->preprocess_rc_savedata($save_data);
			
			if(!($etag=$this->put_record_to_carddav($contact['uri'], $vcfstr, $contact['etag']))) {
				self::$helper->warn("Updating card on server failed");
				return false;
			}
			$id = $this->dbstore_contact($etag,$contact['uri'],$vcfstr,$save_data,$id);

		}
		return true;
	}
	
	/**
	 * Add the given contact records the a certain group
	 *
	 * @param string  Group identifier
	 * @param array   List of contact identifiers to be added
	 * @return int    Number of contacts added
	 */
	public function add_to_group($group_id, $ids)
	{{{
	if (!is_array($ids))
		$ids = explode(',', $ids);
	if(!$this->config['use_categories']) {
		// get current DB data
		$group = self::get_dbrecord($group_id,'uri,etag,vcard,name,cuid','groups');
		if(!$group)	return false;
	}

	// get current DB data
	$group = self::get_dbrecord($group_id,'uri,etag,vcard,name,cuid','groups');
	if(!$group)	return false;

	// create vcard from current DB data to be updated with the new data
	try {
		$vcf = VObject\Reader::read($group['vcard'], VObject\Reader::OPTION_FORGIVING);
	} catch (Exception $e) {
		self::$helper->warn("Update: Couldn't parse local group vcard: ".$group['vcard']);
		return false;
	}

	foreach ($ids as $cid) {
		$contact = self::get_dbrecord($cid,'cuid');
		if(!$contact) return false;

		$vcf->{'X-ADDRESSBOOKSERVER-MEMBER'} = "urn:uuid:" . $contact['cuid'];
	}

	$vcfstr = $vcf->serialize();
	if(!($etag = $this->put_record_to_carddav($group['uri'], $vcfstr, $group['etag'])))
		return false;

	if(!$this->dbstore_group($etag,$group['uri'],$vcfstr,$group,$group_id))
		return false;

	$dbh = rcmail::get_instance()->db;
	foreach ($ids as $cid) {
		$dbh->query('INSERT INTO ' .
			get_table_name('carddav_group_user') .
			' (group_id,contact_id) VALUES (?,?)',
				$group_id, $cid);
	}
	if($this->config['use_categories']) {
		if(!$this->update_contacts($ids))
			return false;
		$added = count($ids);
	}
	return $added;
	}}}

	/**
	 * Remove the given contact records from a certain group
	 *
	 * @param string  Group identifier
	 * @param array   List of contact identifiers to be removed
	 * @return int    Number of deleted group members
	 */
	public function remove_from_group($group_id, $ids)
	{{{
	if (!is_array($ids))
		$ids = explode(',', $ids);
	if(!$this->config['use_categories']) {
		// get current DB data
		$group = self::get_dbrecord($group_id,'name,cuid,uri,etag,vcard','groups');
		if(!$group)	return false;

		// create vcard from current DB data to be updated with the new data
		try {
			$vcf = VObject\Reader::read($group['vcard'], VObject\Reader::OPTION_FORGIVING);
		} catch (Exception $e) {
			self::$helper->warn("Update: Couldn't parse local group vcard: ".$group['vcard']);
			return false;
		}

		$deleted = 0;
		foreach ($ids as $cid) {
			$contact = self::get_dbrecord($cid,'cuid');
			if(!$contact) return false;

			$search_for = 'urn:uuid:' . $contact['cuid'];
			foreach ($vcf->{'X-ADDRESSBOOKSERVER-MEMBER'} as $member) {
				if ($member == $search_for) {
					$vcf->remove($member);
					break;
				}
			}
			$deleted++;
		}

		$vcfstr = $vcf->serialize();
		if(!($etag = $this->put_record_to_carddav($group['uri'], $vcfstr, $group['etag'])))
			return false;

<<<<<<< HEAD
		if(!$this->dbstore_group($etag,$group['uri'],$vcfstr,$group,$group_id))
			return false;
	}
	self::delete_dbrecord($ids,'group_user','contact_id', ' AND group_id='.$group_id);
	if($this->config['use_categories']) {
		$this->update_contacts($ids);
		$deleted=count($ids);
	}
=======
	self::delete_dbrecord($ids,'group_user','contact_id', array('group_id' => $group_id));
>>>>>>> cb747ff4
	return $deleted;
	}}}

	/**
	 * Get group assignments of a specific contact record
	 *
	 * @param mixed Record identifier
	 *
	 * @return array List of assigned groups as ID=>Name pairs
	 * @since 0.5-beta
	 */
	public function get_record_groups($id)
	{{{
	$dbh = rcmail::get_instance()->db;
	$sql_result = $dbh->query('SELECT id,name FROM '.
		get_table_name('carddav_groups') . ',' .
		get_table_name('carddav_group_user') .
		' WHERE id=group_id AND contact_id=?', $id);

	$res = array();
	while ($row = $dbh->fetch_assoc($sql_result)) {
		$res[$row['id']] = $row['name'];
	}

	return $res;
	}}}

	/**
	 * Setter for the current group
	 */
	public function set_group($gid)
	{{{
	$this->group_id = $gid;
	$this->total_cards = -1;
	if ($gid) {
		$this->filter = "EXISTS(SELECT * FROM ".get_table_name("carddav_group_user")."
			WHERE group_id = '{$gid}' AND contact_id = ".get_table_name("carddav_contacts").".id)";
	} else {
		$this->filter = '';
	}
	}}}

	/**
	 * List all active contact groups of this source
	 *
	 * @param string  Optional search string to match group name
	 * @return array  Indexed list of contact groups, each a hash array
	 */
	public function list_groups($search = null)
	{{{
	$dbh = rcmail::get_instance()->db;

	$searchextra = $search
		? " AND " . $dbh->ilike('name',"%$search%")
		: '';

	$sql_result = $dbh->query('SELECT id,name from ' .
		get_table_name('carddav_groups') .
		' WHERE abook_id=?' .
		$searchextra .
		' ORDER BY name ASC',
		$this->id);

	$groups = array();

	while ($row = $dbh->fetch_assoc($sql_result)) {
		$row['ID'] = $row['id'];
		$groups[] = $row;
	}

	return $groups;
	}}}

	/**
	 * Create a contact group with the given name
	 *
	 * @param string The group name
	 * @return mixed False on error, array with record props in success
	 */
	public function create_group($name)
	{{{
	$cuid = $this->find_free_uid();
	$uri = "$cuid.vcf";

	$save_data = array(
		'name' => $name,
		'kind' => 'group',
		'cuid' => $cuid,
	);

	$vcf = $this->create_vcard_from_save_data($save_data);
	if (!$vcf) return false;
	$vcfstr = $vcf->serialize();
	if(!$this->config['use_categories']) {
		if (!($etag = $this->put_record_to_carddav($uri, $vcfstr)))
			return false;

		$url = carddav_common::concaturl($this->config['url'], $uri);
		$url = preg_replace(';https?://[^/]+;', '', $url);
	} else {
		$etag="dummy";
		$url="dummy";
	}
	if(!($dbid = $this->dbstore_group($etag,$url,$vcfstr,$save_data)))
		return false;

	return array('id'=>$dbid, 'name'=>$name);
	}}}

	/**
	 * Delete the given group and all linked group members
	 *
	 * @param string Group identifier
	 * @return boolean True on success, false if no data was changed
	 */
	public function delete_group($group_id)
	{{{
	$ids = null;
	// get current DB data
	$group = self::get_dbrecord($group_id,'uri','groups');
	if(!$group)	return false;

	if($this->config['use_categories']) {
		$contacts = self::get_dbrecord($group_id, 'contact_id as id', 'group_user', false, 'group_id');
		$ids = array();
		foreach($contacts as $contact) {
			$ids[]=$contact['id'];
		}
	}
	if(!$this->config['use_categories']) {
		if($this->delete_record_from_carddav($group['uri'])) {
			self::delete_dbrecord($group_id, 'groups');
			self::delete_dbrecord($group_id, 'group_user', 'group_id');
			return true;
		}
	} else {
		self::delete_dbrecord($group_id, 'groups');
		self::delete_dbrecord($group_id, 'group_user', 'group_id');
	}
	if($this->config['use_categories']) {
		$this->update_contacts($ids);
		return true;
	}
	return false;
	}}}

	/**
	 * Rename a specific contact group
	 *
	 * @param string Group identifier
	 * @param string New name to set for this group
	 * @param string New group identifier (if changed, otherwise don't set)
	 * @return boolean New name on success, false if no data was changed
	 */
	public function rename_group($group_id, $newname)
	{{{
	// get current DB data
	$group = self::get_dbrecord($group_id,'uri,etag,vcard,name,cuid','groups');
	if(!$group)	return false;
	$group['name'] = $newname;
	// create vcard from current DB data to be updated with the new data

	if(!$this->config['use_categories']) {
		// create vcard from current DB data to be updated with the new data
		try {
			$vcf = VObject\Reader::read($group['vcard'], VObject\Reader::OPTION_FORGIVING);
		} catch (Exception $e) {
			self::$helper->warn("Update: Couldn't parse local group vcard: ".$group['vcard']);
			return false;
		}

		$vcf->FN = $newname;
		$vcf->N = $newname;
		$vcfstr = $vcf->serialize();

		if(!($etag = $this->put_record_to_carddav($group['uri'], $vcfstr, $group['etag'])))
			return false;
	}
	if(!$this->dbstore_group($etag,$group['uri'],$vcfstr,$group,$group_id))
		return false;

	if($this->config['use_categories']) {
		$contacts = self::get_dbrecord($group_id, 'contact_id as id', 'group_user', false, 'group_id');
		$ids = array();
		foreach($contacts as $contact) {
			$ids[]=$contact['id'];
		}
		$this->update_contacts($ids);
	}
	
	return $newname;
	}}}


        /**
         * Returns an array of categories for this card or a one-element array with
         * the value 'Unfiled' if no CATEGORIES property is found.
         */
        function getCategories(&$vcard)
        {
                $property = $vcard->{'CATEGORIES'};
                // The Mac OS X Address Book application uses the CATEGORY property
                // instead of the CATEGORIES property.
                if (!$property) {
                        $property = $vcard->{'CATEGORY'};
                }
                if ($property) {
                        return $property->getParts();
                }
                return array();
        }

        /**
         * Returns true if the card belongs to at least one of the categories.
         */
        function inCategories(&$vcard, &$categories)
        {
                $our_categories = $vcard->getCategories();
                foreach ($categories as $category) {
                        if (in_array_case($category, $our_categories)) {
                                return true;
                        }
                }
                return false;
        }

	public static function get_dbrecord($id, $cols='*', $table='contacts', $retsingle=true, $idfield='id')
	{{{
	$dbh = rcmail::get_instance()->db;
	$sql_result = $dbh->query("SELECT $cols FROM " .
		get_table_name("carddav_$table") .
		' WHERE ' . $dbh->quoteIdentifier($idfield) . '=?', $id);

	// single row requested?
	if($retsingle)
		return $dbh->fetch_assoc($sql_result);

	// multiple rows requested
	$ret = array();
	while($row = $dbh->fetch_assoc($sql_result))
		$ret[] = $row;
	return $ret;
	}}}

<<<<<<< HEAD
	public static function delete_dbrecord($ids, $table='contacts', $idfield='id', $add_rule='')
=======
	public static function delete_dbrecord($ids, $table='contacts', $idfield='id', $other_conditions = array())
>>>>>>> cb747ff4
	{{{
	$dbh = rcmail::get_instance()->db;

	if(is_array($ids)) {
		if(count($ids) <= 0) return 0;
		foreach($ids as &$id)
			$id = $dbh->quote(is_array($id)?$id[$idfield]:$id);
		$dspec = ' IN ('. implode(',',$ids) .')';
	} else {
		$dspec = ' = ' . $dbh->quote($ids);
	}

	$idfield = $dbh->quoteIdentifier($idfield);
<<<<<<< HEAD
	$sql_result = $dbh->query("DELETE FROM " .
		get_table_name("carddav_$table") .
		" WHERE $idfield $dspec" . $add_rule);
=======
	$sql = "DELETE FROM " . get_table_name("carddav_$table") . " WHERE $idfield $dspec";

	// Append additional conditions
	foreach ($other_conditions as $field => $value) {
		$sql .= ' AND ' . $dbh->quoteIdentifier($field) . ' = ' . $dbh->quote($value);
	}

	$sql_result = $dbh->query($sql);
>>>>>>> cb747ff4
	return $dbh->affected_rows($sql_result);
	}}}

	public static function carddavconfig($abookid)
	{{{
	$dbh = rcmail::get_instance()->db;

	// cludge, agreed, but the MDB abstraction seems to have no way of
	// doing time calculations...
	$timequery = '('. $dbh->now() . ' > ';
	if ($dbh->db_provider === 'sqlite') {
		$timequery .= ' datetime(last_updated,refresh_time))';
	} else {
		$timequery .= ' last_updated+refresh_time)';
	}

	$abookrow = self::get_dbrecord($abookid,
		'id as abookid,name,username,use_categories,password,url,presetname,sync_token,preemptive_auth,'
		. $timequery . ' as needs_update', 'addressbooks');

	if(! $abookrow) {
		self::$helper->warn("FATAL! Request for non-existent configuration $abookid");
		return false;
	}

	// postgres will return 't'/'f' here for true/false, normalize it to 1/0
	$nu = $abookrow['needs_update'];
	$nu = ($nu==1 || $nu=='t')?1:0;
	$abookrow['needs_update'] = $nu;

	return $abookrow;
	}}}

	/**
	 * Migrates settings to a separate addressbook table.
	 */
	public static function migrateconfig($sub = 'CardDAV')
	{{{
	$rcmail = rcmail::get_instance();
	$prefs_all = $rcmail->config->get('carddav', 0);
	$dbh = $rcmail->db;

	// adopt password storing scheme if stored password differs from configured scheme
	$sql_result = $dbh->query('SELECT id,password FROM ' .
		get_table_name('carddav_addressbooks') .
		' WHERE user_id=?', $_SESSION['user_id']);

	while ($abookrow = $dbh->fetch_assoc($sql_result)) {
		$pw_scheme = self::$helper->password_scheme($abookrow['password']);
		if(strcasecmp($pw_scheme, carddav_common::$pwstore_scheme) !== 0) {
			$abookrow['password'] = self::$helper->decrypt_password($abookrow['password']);
			$abookrow['password'] = self::$helper->encrypt_password($abookrow['password']);
			$dbh->query('UPDATE ' .
				get_table_name('carddav_addressbooks') .
				' SET password=? WHERE id=?',
				$abookrow['password'],
				$abookrow['id']);
		}
	}

	// any old (Pre-DB) settings to migrate?
	if(!$prefs_all) {
		return;
	}

	// migrate to the multiple addressbook schema first if needed
	if ($prefs_all['db_version'] == 1 || !array_key_exists('db_version', $prefs_all)){
		self::$helper->debug("migrating DB1 to DB2");
		unset($prefs_all['db_version']);
		$p = array();
		$p['CardDAV'] = $prefs_all;
		$p['db_version'] = 2;
		$prefs_all = $p;
	}

	// migrate settings to database
	foreach ($prefs_all as $desc => $prefs){
		// skip non address book attributes
		if (!is_array($prefs)){
			continue;
		}

		$crypt_password = self::$helper->encrypt_password($prefs['password']);

		self::$helper->debug("move addressbook $desc");
		$dbh->query('INSERT INTO ' .
			get_table_name('carddav_addressbooks') .
			'(name,username,password,url,active,user_id) ' .
			'VALUES (?, ?, ?, ?, ?, ?)',
				$desc, $prefs['username'], $crypt_password, $prefs['url'],
				$prefs['use_carddav'], $_SESSION['user_id']);
	}

	// delete old settings
	$usettings = $rcmail->user->get_prefs();
	$usettings['carddav'] = array();
	self::$helper->debug("delete old prefs: " . $rcmail->user->save_prefs($usettings));
	}}}

	public static function initClass()
	{{{
	self::$helper = new carddav_common('BACKEND: ');
	}}}
}

carddav_backend::initClass();

?><|MERGE_RESOLUTION|>--- conflicted
+++ resolved
@@ -1877,19 +1877,11 @@
 		$vcfstr = $vcf->serialize();
 		if(!($etag = $this->put_record_to_carddav($group['uri'], $vcfstr, $group['etag'])))
 			return false;
-
-<<<<<<< HEAD
-		if(!$this->dbstore_group($etag,$group['uri'],$vcfstr,$group,$group_id))
-			return false;
-	}
-	self::delete_dbrecord($ids,'group_user','contact_id', ' AND group_id='.$group_id);
-	if($this->config['use_categories']) {
-		$this->update_contacts($ids);
-		$deleted=count($ids);
-	}
-=======
+	}
+	if(!$this->dbstore_group($etag,$group['uri'],$vcfstr,$group,$group_id))
+		return false;
+
 	self::delete_dbrecord($ids,'group_user','contact_id', array('group_id' => $group_id));
->>>>>>> cb747ff4
 	return $deleted;
 	}}}
 
@@ -2134,11 +2126,7 @@
 	return $ret;
 	}}}
 
-<<<<<<< HEAD
-	public static function delete_dbrecord($ids, $table='contacts', $idfield='id', $add_rule='')
-=======
 	public static function delete_dbrecord($ids, $table='contacts', $idfield='id', $other_conditions = array())
->>>>>>> cb747ff4
 	{{{
 	$dbh = rcmail::get_instance()->db;
 
@@ -2152,11 +2140,6 @@
 	}
 
 	$idfield = $dbh->quoteIdentifier($idfield);
-<<<<<<< HEAD
-	$sql_result = $dbh->query("DELETE FROM " .
-		get_table_name("carddav_$table") .
-		" WHERE $idfield $dspec" . $add_rule);
-=======
 	$sql = "DELETE FROM " . get_table_name("carddav_$table") . " WHERE $idfield $dspec";
 
 	// Append additional conditions
@@ -2165,7 +2148,6 @@
 	}
 
 	$sql_result = $dbh->query($sql);
->>>>>>> cb747ff4
 	return $dbh->affected_rows($sql_result);
 	}}}
 
