--- conflicted
+++ resolved
@@ -22,47 +22,6 @@
 require("inc/sasl.php");
 require("inc/vcard.php");
 
-<<<<<<< HEAD
-function carddavconfig($sub = 'CardDAV'){{{
-	$rcmail = rcmail::get_instance();
-	$prefs;
-
-	if (file_exists("plugins/carddav/config.inc.php")){
-		require("plugins/carddav/config.inc.php");
-	}
-
-	if (!($prefs['_GLOBAL']['fixed'] == true)){ /* are user preferences allowed? */
-		$userprefs = $rcmail->config->get('carddav', array());
-		foreach ($userprefs as $key => $value){
-			if ("x".$key != "x")
-				$prefs[$key] = $value;
-		}
-	}
-
-	if ($prefs['db_version'] == 1 || !array_key_exists('db_version', $prefs)){
-		unset($prefs['db_version']);
-		$p['CardDAV'] = $prefs;
-		$p['db_version'] = 2;
-		$prefs = $p;
-	}
-
-	// Set some defaults
-	$use_carddav = false;
-	$username = "";
-	$password = "";
-	$url = "";
-
-	if ($sub == "_cd_RAW"){
-		return $prefs;
-	}
-
-	$retval = array();
-	$retval['use_carddav'] = $use_carddav;
-	$retval['username'] = $username;
-	$retval['password'] = $password;
-	$retval['url'] = str_replace("%u", $username, $url);
-	$retval['fromconfig'] = false;
-=======
 function carddavconfig($abookid){{{
 	$dbh = rcmail::get_instance()->db;
 
@@ -102,7 +61,7 @@
 	if(!$prefs_all) {
 		return;
 	}
->>>>>>> d88351bb
+	$retval['fromconfig'] = false;
 
 	// migrate to the multiple addressbook schema first if needed
 	if ($prefs_all['db_version'] == 1 || !array_key_exists('db_version', $prefs_all)){
@@ -114,18 +73,11 @@
 		$prefs_all = $p;
 	}
 
-<<<<<<< HEAD
-	$prefs = $prefs[$sub];
-	foreach ($retval as $key => $value){
-		if (array_key_exists($key, $prefs)){
-			$retval[$key] = $prefs[$key];
-=======
 	// migrate settings to database
 	foreach ($prefs_all as $desc => $prefs){
 		// skip non address book attributes
 		if (!is_array($prefs)){
 			continue;
->>>>>>> d88351bb
 		}
 
 		write_log("carddav", "migrateconfig: move addressbook $desc");
@@ -136,17 +88,11 @@
 				$desc, $prefs['username'], $prefs['password'], $prefs['url'],
 				$prefs['use_carddav'], $_SESSION['user_id']);
 	}
-<<<<<<< HEAD
-	$retval['url'] = str_replace("%u", $retval['username'], $retval['url']);
-
-	return $retval;
-=======
 
 	// delete old settings
 	$usettings = $rcmail->user->get_prefs();
 	$usettings['carddav'] = array();
 	write_log("carddav", "migrateconfig: delete old prefs: " . $rcmail->user->save_prefs($usettings));
->>>>>>> d88351bb
 }}}
 
 function concaturl($str, $cat){{{
