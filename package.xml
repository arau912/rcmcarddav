<?xml version="1.0" encoding="UTF-8"?>
<package xmlns="http://pear.php.net/dtd/package-2.0" xmlns:tasks="http://pear.php.net/dtd/tasks-1.0" xmlns:xsi="http://www.w3.org/2001/XMLSchema-instance" packagerversion="1.9.0" version="2.0" xsi:schemaLocation="http://pear.php.net/dtd/tasks-1.0
    http://pear.php.net/dtd/tasks-1.0.xsd
    http://pear.php.net/dtd/package-2.0
    http://pear.php.net/dtd/package-2.0.xsd">
	<name>carddav</name>
	<channel>www.crash-override.net</channel>
	<summary>CardDAV plugin for Roundcube</summary>
	<description>
		Adds functionality to use, synchronize and manipulate CardDAV accounts with Roundcube.
		Tested with davical, owncloud, MacOS Addressbook and others.
	</description>
	<lead>
		<name>Benjamin Schieder</name>
		<user>blindcoder</user>
		<email>blindcoder@scavenger.homeip.net</email>
		<active>yes</active>
	</lead>
	<developer>
		<name>Michael Stilkerich</name>
		<user>mike2k</user>
		<email>ms@mike2k.de</email>
		<active>yes</active>
	</developer>
	<date>2014-04-09</date>
	<version>
<<<<<<< HEAD
		<release>0.9.1-dev</release>
=======
		<release>0.9.1</release>
>>>>>>> ff3ac965
	</version>
	<stability>
		<release>devel</release>
	</stability>
	<license uri="http://www.gnu.org/licenses/gpl-2.0.html">GNU GPLv2</license>
	<notes>-</notes>
	<contents>
		<dir baseinstalldir="/" name="/">
			<file name="carddav_backend.php" role="php">
				<tasks:replace from="@name@" to="name" type="package-info"/>
				<tasks:replace from="@package_version@" to="version" type="package-info"/>
			</file>
			<file name="carddav.php" role="php">
				<tasks:replace from="@name@" to="name" type="package-info"/>
				<tasks:replace from="@package_version@" to="version" type="package-info"/>
			</file>
			<file name="inc/vcard.php" role="php"></file>
			<file name="inc/basic_sasl_client.php" role="php"></file>
			<file name="inc/ntlm_sasl_client.php" role="php"></file>
			<file name="inc/plain_sasl_client.php" role="php"></file>
			<file name="inc/digest_sasl_client.php" role="php"></file>
			<file name="inc/cram_md5_sasl_client.php" role="php"></file>
			<file name="inc/http.php" role="php"></file>
			<file name="inc/sasl.php" role="php"></file>
			<file name="inc/login_sasl_client.php" role="php"></file>
			<file name="config.inc.php.dist" role="data"></file>
			<file name="localization/de_DE.inc" role="data"></file>
			<file name="localization/en_US.inc" role="data"></file>
			<file name="localization/fr_FR.inc" role="data"></file>
			<file name="localization/hu_HU.inc" role="data"></file>
			<file name="localization/it_IT.inc" role="data"></file>
			<file name="localization/sv_SV.inc" role="data"></file>
		</dir>
		<!-- / -->
	</contents>
	<dependencies>
		<required>
			<php>
				<min>5.2.1</min>
			</php>
		</required>
	</dependencies>
	<phprelease/>
</package><|MERGE_RESOLUTION|>--- conflicted
+++ resolved
@@ -24,11 +24,7 @@
 	</developer>
 	<date>2014-04-09</date>
 	<version>
-<<<<<<< HEAD
-		<release>0.9.1-dev</release>
-=======
 		<release>0.9.1</release>
->>>>>>> ff3ac965
 	</version>
 	<stability>
 		<release>devel</release>
