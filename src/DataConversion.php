--- conflicted
+++ resolved
@@ -970,7 +970,6 @@
         }
 
         // 2. check for a custom label using Apple's X-ABLabel extension
-<<<<<<< HEAD
         $xAbLabel = $this->getAttrXAbLabel($vcard, $vprop, $attrname);
         if ($xAbLabel != null) {
             return $xAbLabel;
@@ -1001,9 +1000,6 @@
      */
     private function getAttrXAbLabel(VCard $vcard, VObject\Property $vprop, string $attrname): ?string
     {
-        /** @psalm-var ?string $group */
-=======
->>>>>>> 6f029a28
         $group = $vprop->group;
         if (isset($group)) {
             /** @var ?VObject\Property */
