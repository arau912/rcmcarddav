--- conflicted
+++ resolved
@@ -20,16 +20,10 @@
 	chown -R wwwrun  roundcubemail/plugins/carddav
 	chgrp -R nogroup roundcubemail/plugins/carddav
 
-<<<<<<< HEAD
-
 6. Install the curl php extention if not already present (e.g. apt-get install php5-curl)
 
 7. Add `carddav' to the $rcmail_config['plugins'] array in
 roundcubemail/config/main.inc.php
-=======
-6. Add 'carddav' to the $config['plugins'] array in
-roundcubemail/config/config.inc.php
->>>>>>> a7dfebb0
 
 8. Login to Roundcube and set-up your first CardDAV address book by accessing
 'Settings -> Settings -> CardDAV' .