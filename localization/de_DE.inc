--- conflicted
+++ resolved
@@ -1,28 +1,5 @@
 <?php
 $labels = Array(
-<<<<<<< HEAD
-	'cd_title'=> "CardDAV",
-	'cd_active'=> "CardDAV-Adressbuch aktivieren",
-	'cd_newabboxtitle'=> "Neues Adressbuch hinzufügen",
-	'cd_username'=> "Benutzername",
-	'cd_password'=> "Passwort",
-	'cd_url'=> "URL",
-	'cd_name'=> "Name des Adressbuches",
-	'cd_use_categories' => "CATEGORIES statt KIND=group (RFC6350)\nbei Erzeugung neuer Kontaktgruppen verwenden",
-	'cd_delete'=> "Dieses Adressbuch entfernen",
-	'cd_name_new'=> "Neues Adressbuch konfigurieren",
-	'cd_refresh_time'=> "Aktualisierungsintervall (Stunden)",
-	'cd_err_noabfound'=> "Kein Adressbuch gefunden.",
-	'cd_enabled' => 'Aktiv',
-	'cd_disabled' => 'Inaktiv',
-	'cd_lastupdate_time'=>'Zuletzt aktualisiert',
-	'cd_resync' => "Sofortige Synchronisation mit dem Server erzwingen",
-	'cd_clearcache' => "Lokale Kopie des Adressbuchs löschen (der nächste Sync lädt die Daten komplett neu)",
-	'cd_msg_synchronized' => 'CardDAV-Adressbuch $name synchronisiert (Dauer $duration Sekunden)',
-	'cd_msg_syncfailed' => 'Sync des CardDAV-Adressbuchs $name fehlgeschlagen: $errormsg',
-	'cd_frompreset' => ' (aus Voreinstellung _PRESETNAME_)',
-	'cd_etagmismatch' => 'Update fehlgeschlagen, da Adressobjekt serverseitig modifiziert wurde',
-=======
 	// Account/addressbook list pane - Header / Toolbar
 	'CardDAV_rclbl' => 'CardDAV',
 	'CardDAV_rctit' => 'CardDAV-Adressbücher verwalten',
@@ -99,6 +76,8 @@
 
 	// Add new account page
 	'AccProps_newaccount_lbl' => 'Neues CardDAV-Konto hinzufügen',
->>>>>>> 6f029a28
+
+	// Labels used in messages emitted by backend
+	'Be_etagmismatch_msg' => 'Update fehlgeschlagen, da Adressobjekt serverseitig modifiziert wurde',
 );
 ?>