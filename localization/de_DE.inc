<?php
$labels = Array(
	'cd_title'=> "CardDAV",
	'cd_active'=> "CardDAV-Adressbuch aktivieren",
	'cd_newabboxtitle'=> "Neues Adressbuch hinzufügen",
	'cd_username'=> "Benutzername",
	'cd_password'=> "Passwort",
	'cd_url'=> "URL",
	'cd_php_too_old'=> "Ihre PHP Version ist zu alt! Es wird mindestens 5.6.18 benoetigt! Sie haben folgende Version installiert:",
	'cd_name'=> "Name des Adressbuches",
	'cd_use_categories' => "CATEGORIES statt KIND=group (RFC6350)\nzur Abbildung von Kontaktgruppen verwenden",
	'cd_delete'=> "Dieses Adressbuch entfernen",
	'cd_name_new'=> "Neues Adressbuch konfigurieren",
	'cd_refresh_time'=> "Aktualisierungsintervall (Stunden)",
	'cd_err_noabfound'=> "Kein Adressbuch gefunden.",
	'cd_enabled' => 'Aktiv',
	'cd_disabled' => 'Inaktiv',
<<<<<<< HEAD
	'cd_lastupdate_time'=>'Zuletzt aktualisiert',
	'cd_resync' => "Sofortige Synchronisation mit dem Server erzwingen",
=======
	'cd_frompreset' => ' (aus Vorgabe _PRESETNAME_)',
>>>>>>> e6138e23
);
?><|MERGE_RESOLUTION|>--- conflicted
+++ resolved
@@ -15,11 +15,8 @@
 	'cd_err_noabfound'=> "Kein Adressbuch gefunden.",
 	'cd_enabled' => 'Aktiv',
 	'cd_disabled' => 'Inaktiv',
-<<<<<<< HEAD
 	'cd_lastupdate_time'=>'Zuletzt aktualisiert',
 	'cd_resync' => "Sofortige Synchronisation mit dem Server erzwingen",
-=======
 	'cd_frompreset' => ' (aus Vorgabe _PRESETNAME_)',
->>>>>>> e6138e23
 );
 ?>