<?php
$labels = Array(
<<<<<<< HEAD
	'cd_title'=> "CardDAV",
	'cd_active'=> "Activer ce carnet d'adresses",
	'cd_newabboxtitle'=> "Ajouter un nouveau carnet d'adresses",
	'cd_username'=> "Nom d'utilisateur",
	'cd_password'=> "Mot de passe",
	'cd_url'=> "URL",
	'cd_name'=> "Nom du carnet d'adresses",
	'cd_use_categories' => "Utilise les categories comme des groupes",
	'cd_delete'=> "Supprimer ce carnet d'adresses",
	'cd_name_new'=> "Ajouter un nouveau carnet d'adresses",
	'cd_refresh_time'=> "Validité du cache local (en heures)",
	'cd_err_noabfound'=> "Aucun carnet d'adresses trouvé",
	'cd_enabled'=>'Activé',
	'cd_disabled'=>'Désactivé',
	'cd_lastupdate_time'=>'Dernière mise-à-jour',
	'cd_resync' => "Forcer la synchronisation immédiate avec le serveur",
	'cd_msg_synchronized' => 'Le carnet d\'adresses $name a été synchronisé (Cela a duré $duration secondes)',
	'cd_msg_syncfailed' => 'La synchronisation du carnet d\'adresses $name a échoué: $errormsg',
	'cd_frompreset' => ' (à partir du préréglage _PRESETNAME_)',
=======
	'CardDAV_rclbl'=> "CardDAV",
	'AccProps_username_lbl'=> "Nom d'utilisateur",
	'AccProps_password_lbl'=> "Mot de passe",
	'AbProps_url_lbl'=> "URL",
	'AbProps_abname_lbl'=> "Nom du carnet d'adresses",
	'AbProps_abname_lbl_new'=> "Ajouter un nouveau carnet d'adresses",
	'AbProps_refresh_time_lbl'=> "Validité du cache local (en heures)",
>>>>>>> 6f029a28
);
?><|MERGE_RESOLUTION|>--- conflicted
+++ resolved
@@ -1,26 +1,5 @@
 <?php
 $labels = Array(
-<<<<<<< HEAD
-	'cd_title'=> "CardDAV",
-	'cd_active'=> "Activer ce carnet d'adresses",
-	'cd_newabboxtitle'=> "Ajouter un nouveau carnet d'adresses",
-	'cd_username'=> "Nom d'utilisateur",
-	'cd_password'=> "Mot de passe",
-	'cd_url'=> "URL",
-	'cd_name'=> "Nom du carnet d'adresses",
-	'cd_use_categories' => "Utilise les categories comme des groupes",
-	'cd_delete'=> "Supprimer ce carnet d'adresses",
-	'cd_name_new'=> "Ajouter un nouveau carnet d'adresses",
-	'cd_refresh_time'=> "Validité du cache local (en heures)",
-	'cd_err_noabfound'=> "Aucun carnet d'adresses trouvé",
-	'cd_enabled'=>'Activé',
-	'cd_disabled'=>'Désactivé',
-	'cd_lastupdate_time'=>'Dernière mise-à-jour',
-	'cd_resync' => "Forcer la synchronisation immédiate avec le serveur",
-	'cd_msg_synchronized' => 'Le carnet d\'adresses $name a été synchronisé (Cela a duré $duration secondes)',
-	'cd_msg_syncfailed' => 'La synchronisation du carnet d\'adresses $name a échoué: $errormsg',
-	'cd_frompreset' => ' (à partir du préréglage _PRESETNAME_)',
-=======
 	'CardDAV_rclbl'=> "CardDAV",
 	'AccProps_username_lbl'=> "Nom d'utilisateur",
 	'AccProps_password_lbl'=> "Mot de passe",
@@ -28,6 +7,5 @@
 	'AbProps_abname_lbl'=> "Nom du carnet d'adresses",
 	'AbProps_abname_lbl_new'=> "Ajouter un nouveau carnet d'adresses",
 	'AbProps_refresh_time_lbl'=> "Validité du cache local (en heures)",
->>>>>>> 6f029a28
 );
 ?>