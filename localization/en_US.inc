--- conflicted
+++ resolved
@@ -15,13 +15,10 @@
 	'cd_err_noabfound' => 'no addressbook found',
 	'cd_enabled' => 'Enabled',
 	'cd_disabled' => 'Disabled',
-<<<<<<< HEAD
 	'cd_lastupdate_time'=>'Time of last update',
 	'cd_resync' => "Force immediate synchronization with server",
 	'cd_msg_synchronized' => 'CardDAV addressbook $name synchronized (Took $duration seconds)',
 	'cd_msg_syncfailed' => 'Sync of CardDAV addressbook $name failed: $errormsg',
-=======
 	'cd_frompreset' => ' (from preset _PRESETNAME_)',
->>>>>>> e6138e23
 );
 ?>