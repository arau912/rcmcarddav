--- conflicted
+++ resolved
@@ -45,11 +45,7 @@
 		}
 
 		if ($db_backend == "unknown"){
-<<<<<<< HEAD
-			rcube::write_log("carddav", "Unknown database backend: ".$dbh->db_provider);
-=======
 			rcmail::write_log("carddav", "Unknown database backend: ".$dbh->db_provider);
->>>>>>> 6690c1d4
 			return;
 		}
 
@@ -59,15 +55,9 @@
 		if (strlen($query) > 0){
 			$query = str_replace("TABLE_PREFIX", $config->get('db_prefix', ""), $query);
 			$dbh->query($query);
-<<<<<<< HEAD
-			rcube::write_log("carddav", "Processed initialization of carddav_migrations table");
-		} else {
-			rcube::write_log("carddav", "Can't find migration: /dbinit/".$db_backend.".sql");
-=======
 			rcmail::write_log("carddav", "Processed initialization of carddav_migrations table");
 		} else {
 			rcmail::write_log("carddav", "Can't find migration: /dbinit/".$db_backend.".sql");
->>>>>>> 6690c1d4
 		}
 		*/
 
@@ -85,11 +75,7 @@
 
 		$dbh->set_option('ignore_key_errors', true);
 		$sql_result = $dbh->query('SELECT * FROM '.
-<<<<<<< HEAD
-			rcmail::get_instance()->db->table_name('carddav_migrations') .
-=======
 			$dbh->table_name('carddav_migrations') .
->>>>>>> 6690c1d4
 			' WHERE filename IN ('.$qmarks.');', $migrations);
 
 		if ($sql_result){
@@ -102,17 +88,10 @@
 		$dbh->set_option('ignore_key_errors', null);
 
 		foreach ($migrations as $migration) {
-<<<<<<< HEAD
-			rcube::write_log('carddav', "In migration: ".$migration);
-			$queries_raw = file_get_contents(dirname(__FILE__)."/dbmigrations/".$migration."/".$db_backend.".sql");
-			$match_count = preg_match_all('/(.+?;)/s', $queries_raw, $matches);
-			rcube::write_log('carddav', 'Found '.$match_count.' matches');
-=======
 			rcmail::write_log('carddav', "In migration: ".$migration);
 			$queries_raw = file_get_contents(dirname(__FILE__)."/dbmigrations/".$migration."/".$db_backend.".sql");
 			$match_count = preg_match_all('/(.+?;)/s', $queries_raw, $matches);
 			rcmail::write_log('carddav', 'Found '.$match_count.' matches');
->>>>>>> 6690c1d4
 			if($match_count > 0){
 				foreach ($matches[0] as $query){ // array will have two elements, each holding all queries. Only iterate over one of them
 					if (strlen($query) > 0){
@@ -120,15 +99,9 @@
 						$dbh->query($query);
 					}
 				}
-<<<<<<< HEAD
-				$dbh->query("INSERT INTO ".rcmail::get_instance()->db->table_name("carddav_migrations")." (filename) VALUES (?)", $migration);
-			}else{
-				rcube::write_log('carddav', "Did not match any instructions from migration ".$migration);
-=======
 				$dbh->query("INSERT INTO ".$dbh->table_name("carddav_migrations")." (filename) VALUES (?)", $migration);
 			}else{
 				rcmail::write_log('carddav', "Did not match any instructions from migration ".$migration);
->>>>>>> 6690c1d4
 			}
 		}
 	}
@@ -175,11 +148,7 @@
 
 	$dbh = rcmail::get_instance()->db;
 	$sql_result = $dbh->query('SELECT id FROM ' .
-<<<<<<< HEAD
-		rcmail::get_instance()->db->table_name('carddav_addressbooks') .
-=======
 		$dbh->table_name('carddav_addressbooks') .
->>>>>>> 6690c1d4
 		' WHERE user_id=? AND active=1',
 		$_SESSION['user_id']);
 
@@ -204,11 +173,7 @@
 
 	// read existing presets from DB
 	$sql_result = $dbh->query('SELECT * FROM ' .
-<<<<<<< HEAD
-		rcmail::get_instance()->db->table_name('carddav_addressbooks') .
-=======
 		$dbh->table_name('carddav_addressbooks') .
->>>>>>> 6690c1d4
 		' WHERE user_id=? AND presetname is not null',
 		$_SESSION['user_id']);
 
@@ -305,11 +270,7 @@
 	$prefs = carddav_common::get_adminsettings();
 
 	$sql_result = $dbh->query('SELECT id,name,presetname FROM ' .
-<<<<<<< HEAD
-		rcmail::get_instance()->db->table_name('carddav_addressbooks') .
-=======
 		$dbh->table_name('carddav_addressbooks') .
->>>>>>> 6690c1d4
 		' WHERE user_id=? AND active=1',
 		$_SESSION['user_id']);
 
@@ -434,23 +395,13 @@
 
 		$retval = array(
 			'options' => array(
-<<<<<<< HEAD
-				array('title'=> rcube::Q($this->gettext('cd_name')), 'content' => $content_name),
-				array('title'=> rcube::Q($this->gettext('cd_active')), 'content' => $content_active),
-				array('title'=> rcube::Q($this->gettext('cd_use_categories')), 'content' => $content_use_categories),
-				array('title'=> rcube::Q($this->gettext('cd_username')), 'content' => $content_username),
-				array('title'=> rcube::Q($this->gettext('cd_password')), 'content' => $content_password),
-				array('title'=> rcube::Q($this->gettext('cd_url')), 'content' => $content_url),
-				array('title'=> rcube::Q($this->gettext('cd_refresh_time')), 'content' => $content_refresh_time),
-=======
-				array('title'=> self::$helper->Q($this->gettext('cd_name')), 'content' => $content_name),
-				array('title'=> self::$helper->Q($this->gettext('cd_active')), 'content' => $content_active),
-				array('title'=> self::$helper->Q($this->gettext('cd_use_categories')), 'content' => $content_use_categories),
-				array('title'=> self::$helper->Q($this->gettext('cd_username')), 'content' => $content_username),
-				array('title'=> self::$helper->Q($this->gettext('cd_password')), 'content' => $content_password),
-				array('title'=> self::$helper->Q($this->gettext('cd_url')), 'content' => $content_url),
-				array('title'=> self::$helper->Q($this->gettext('cd_refresh_time')), 'content' => $content_refresh_time),
->>>>>>> 6690c1d4
+				array('title'=> rcmail::Q($this->gettext('cd_name')), 'content' => $content_name),
+				array('title'=> rcmail::Q($this->gettext('cd_active')), 'content' => $content_active),
+				array('title'=> rcmail::Q($this->gettext('cd_use_categories')), 'content' => $content_use_categories),
+				array('title'=> rcmail::Q($this->gettext('cd_username')), 'content' => $content_username),
+				array('title'=> rcmail::Q($this->gettext('cd_password')), 'content' => $content_password),
+				array('title'=> rcmail::Q($this->gettext('cd_url')), 'content' => $content_url),
+				array('title'=> rcmail::Q($this->gettext('cd_refresh_time')), 'content' => $content_refresh_time),
 			),
 			'name' => $blockheader
 		);
@@ -458,17 +409,13 @@
 		if (!$abook['presetname'] && preg_match('/^\d+$/',$abookid)) {
 			$checkbox = new html_checkbox(array('name' => $abookid.'_cd_delete', 'value' => 1));
 			$content_delete = $checkbox->show(0);
-<<<<<<< HEAD
-			$retval['options'][] = array('title'=> rcube::Q($this->gettext('cd_delete')), 'content' => $content_delete);
+			$retval['options'][] = array('title'=> rcmail::Q($this->gettext('cd_delete')), 'content' => $content_delete);
 		}
 
 		if (preg_match('/^\d+$/',$abookid)) {
 			$checkbox = new html_checkbox(array('name' => $abookid.'_cd_resync', 'value' => 1));
 			$content_resync = $checkbox->show(0);
-			$retval['options'][] = array('title'=> rcube::Q($this->gettext('cd_resync')), 'content' => $content_resync);
-=======
-			$retval['options'][] = array('title'=> self::$helper->Q($this->gettext('cd_delete')), 'content' => $content_delete);
->>>>>>> 6690c1d4
+			$retval['options'][] = array('title'=> rcmail::Q($this->gettext('cd_resync')), 'content' => $content_resync);
 		}
 
 		return $retval;
@@ -483,16 +430,6 @@
 		$this->include_stylesheet($this->local_skin_path().'/carddav.css');
 		$prefs = carddav_common::get_adminsettings();
 
-<<<<<<< HEAD
-		if (version_compare(PHP_VERSION, '5.3.0') < 0) {
-			$args['blocks']['cd_preferences'] = array(
-				'options' => array(
-					array('title'=> rcube::Q($this->gettext('cd_php_too_old')), 'content' => PHP_VERSION)
-				),
-				'name' => rcube::Q($this->gettext('cd_title'))
-			);
-			return $args;
-=======
 		if (!$prefs['_GLOBAL']['suppress_version_warning']){
 			if (version_compare(PHP_VERSION, '5.6.18', '<')) {
 				$args['blocks']['cd_preferences'] = array(
@@ -503,7 +440,6 @@
 				);
 				return $args;
 			}
->>>>>>> 6690c1d4
 		}
 
 		$abooks = carddav_backend::get_dbrecord($_SESSION['user_id'],'*','addressbooks',false,'user_id');
@@ -521,11 +457,7 @@
 
 		if(!array_key_exists('_GLOBAL', $prefs) || !$prefs['_GLOBAL']['fixed']) {
 			$args['blocks']['cd_preferences_section_new'] = $this->cd_preferences_buildblock(
-<<<<<<< HEAD
-				rcube::Q($this->gettext('cd_newabboxtitle')),
-=======
-				self::$helper->Q($this->gettext('cd_newabboxtitle')),
->>>>>>> 6690c1d4
+				rcmail::Q($this->gettext('cd_newabboxtitle')),
 				array(
 					'id'           => 'new',
 					'active'       => 1,
@@ -548,11 +480,7 @@
 		if (!isset($prefs['_GLOBAL']['hide_preferences']) || (isset($prefs['_GLOBAL']['hide_preferences']) && $prefs['_GLOBAL']['hide_preferences'] === FALSE)) {
 			$args['list']['cd_preferences'] = array(
 				'id'      => 'cd_preferences',
-<<<<<<< HEAD
-				'section' => rcube::Q($this->gettext('cd_title'))
-=======
-				'section' => self::$helper->Q($this->gettext('cd_title'))
->>>>>>> 6690c1d4
+				'section' => rcmail::Q($this->gettext('cd_title'))
 			);
 		}
 		return($args);
@@ -705,11 +633,7 @@
 		}
 	}
 
-<<<<<<< HEAD
-	$dbh->query('INSERT INTO ' . rcmail::get_instance()->db->table_name('carddav_addressbooks') .
-=======
 	$dbh->query('INSERT INTO ' . $dbh->table_name('carddav_addressbooks') .
->>>>>>> 6690c1d4
 		'('. implode(',',$qf)  .') ' .
 		'VALUES (?'. str_repeat(',?', count($qf)-1) . ')',
 		$qv
@@ -760,11 +684,7 @@
 
 	$qv[] = $abookid;
 	$dbh->query('UPDATE ' .
-<<<<<<< HEAD
-		rcmail::get_instance()->db->table_name('carddav_addressbooks') .
-=======
 		$dbh->table_name('carddav_addressbooks') .
->>>>>>> 6690c1d4
 		' SET ' . implode('=?,', $qf) . '=?' .
 		' WHERE id=?',
 		$qv
