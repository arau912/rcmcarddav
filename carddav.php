<?php
/*
    RCM CardDAV Plugin
    Copyright (C) 2011 Benjamin Schieder <blindcoder@scavenger.homeip.net>

    This program is free software; you can redistribute it and/or modify
    it under the terms of the GNU General Public License as published by
    the Free Software Foundation; either version 2 of the License, or
    (at your option) any later version.

    This program is distributed in the hope that it will be useful,
    but WITHOUT ANY WARRANTY; without even the implied warranty of
    MERCHANTABILITY or FITNESS FOR A PARTICULAR PURPOSE.  See the
    GNU General Public License for more details.

    You should have received a copy of the GNU General Public License along
    with this program; if not, write to the Free Software Foundation, Inc.,
    51 Franklin Street, Fifth Floor, Boston, MA 02110-1301 USA.
 */
require_once(dirname(__FILE__) . '/carddav_backend.php');

class carddav extends rcube_plugin
{
	public $task = 'addressbook|login|mail|settings';

	// available types of sorting
	const sortorder_default = 'surname';
	private static $sortorders = array(
		'surname'   => 'Last Name',
		'firstname' => 'First Name',
	);

	// available types of name display
	const displayorder_default = 'firstlast';
	private static $displayorders = array(
		'firstlast' => 'First Name, Last Name',
		'lastfirst' => 'Last Name, First Name',
	);

	// these fields can only be changed by the admin for presets with fixed=1
	private static $preset_adminonly = array('username','url');

	public function init()
	{{{
		$this->add_hook('addressbooks_list', array($this, 'address_sources'));
		$this->add_hook('addressbook_get', array($this, 'get_address_book'));

		$this->add_hook('preferences_list', array($this, 'cd_preferences'));
		$this->add_hook('preferences_save', array($this, 'cd_save'));
		$this->add_hook('preferences_sections_list',array($this, 'cd_preferences_section'));

		$this->add_hook('login_after',array($this, 'init_presets'));
		
		if(!array_key_exists('user_id', $_SESSION))
			return;

		// use this address book for autocompletion queries
		// (maybe this should be configurable by the user?)
		$config = rcmail::get_instance()->config;
		$sources = (array) $config->get('autocomplete_addressbooks', array('sql'));

		$dbh = rcmail::get_instance()->db;
		$sql_result = $dbh->query('SELECT id FROM ' . 
			get_table_name('carddav_addressbooks') .
			' WHERE user_id=? AND active=1',
			$_SESSION['user_id']);

		while ($abookrow = $dbh->fetch_assoc($sql_result)) {
			$abookname = "carddav_" . $abookrow['id'];
			if (!in_array($abookname, $sources)) {
				$sources[] = $abookname;
			}
		}
		$config->set('autocomplete_addressbooks', $sources);
	}}}

	public function init_presets()
	{{{
	$dbh = rcmail::get_instance()->db;

	// migrate old settings
	migrateconfig();

	$prefs = carddav_backend::get_adminsettings();

	// read existing presets from DB
	$sql_result = $dbh->query('SELECT id,presetname,displayorder,sortorder FROM ' .
		get_table_name('carddav_addressbooks') .
		' WHERE user_id=? AND presetname is not null',
		$_SESSION['user_id']);

	$existing_presets = array( );
	while ($abookrow = $dbh->fetch_assoc($sql_result)) {
		$existing_presets[$abookrow['presetname']] = $abookrow;
	}

<<<<<<< HEAD
	$prefs_all = carddavconfig("_cd_RAW"); // defined in carddav_backend.php
	
	foreach ($prefs_all as $key => $prefs){
		if (!is_array($prefs))
			continue;
		if ($key == '_GLOBAL')
			continue;
		$desc = $key;
		$use_carddav = $prefs['use_carddav'];
		$username = $prefs['username'];
		$password = $prefs['password'];
		$url = $prefs['url'];

		$readonly = $prefs['readonly'] || $prefs_all['_GLOBAL']['fixed'];

		if ($readonly){
			$content_use_carddav = $use_carddav ? "Enabled" : "Disabled";
=======
	// add not existing preset addressbooks
	if($prefs) {
	foreach($prefs as $presetname => $preset) {
		if(array_key_exists($presetname, $existing_presets)) {
			if($preset['fixed']) {
				// update: only admin fix keys, only if it's fixed
				// otherwise there may be user changes that should not be destroyed
				$pa = array();
				foreach(self::$preset_adminonly as $k) {
					if(array_key_exists($k,$preset))
						$pa[$k] = $preset[$k];
				}
				$ep = $existing_presets[$presetname];
				self::update_abook($ep['id'],$ep['displayorder'],$ep['sortorder'],$pa);
			}

			unset($existing_presets[$presetname]);

		} else { // create
			$preset['presetname'] = $presetname;
			self::insert_abook($preset);
		}
	}}

	// delete existing preset addressbooks that where removed by admin
	foreach($existing_presets as $ep) {
		self::delete_abook($ep['id']);
	}
	}}}

	public function address_sources($p)
	{{{
	$dbh = rcmail::get_instance()->db;
	$prefs = carddav_backend::get_adminsettings();

	$sql_result = $dbh->query('SELECT id,name,presetname FROM ' . 
		get_table_name('carddav_addressbooks') .
		' WHERE user_id=? AND active=1',
		$_SESSION['user_id']);

	while ($abookrow = $dbh->fetch_assoc($sql_result)) {
		$ro = false;
		if($abookrow['presetname'] && $prefs[$abookrow['presetname']]['readonly'])
			$ro = true;

		$p['sources']["carddav_".$abookrow['id']] = array(
			'id' => "carddav_".$abookrow['id'],
			'name' => $abookrow['name'],
			'groups' => true,
			'autocomplete' => true,
			'readonly' => $ro,
		);
	}
	return $p;
	}}}

	public function get_address_book($p)
	{{{
	if (preg_match(";^carddav_(\d+)$;", $p['id'], $match)){
		$p['instance'] = new carddav_backend($match[1]);
	}

	return $p;
	}}}

	private static function process_cd_time($refresht)
	{{{
	if(preg_match('/^(\d+)(:([0-5]?\d))?(:([0-5]?\d))?$/', $refresht, $match)) {
		$refresht = sprintf("%02d:%02d:%02d", $match[1],
			count($match)>3 ? $match[3] : 0,
			count($match)>5 ? $match[5] : 0);
	} else {
		write_log("carddav.warn", "Could not parse given refresh time '$refresht'");
		$refresht = '01:00:00';
	}
	return $refresht;
	}}}
		
	private static function process_sortorder($sortorder)
	{{{
		if($sortorder && array_key_exists($sortorder, self::$sortorders))
			return $sortorder;
		return self::sortorder_default;
	}}}

	private static function process_displayorder($displayorder)
	{{{
		if($displayorder && array_key_exists($displayorder, self::$displayorders))
			return $displayorder;
		return self::displayorder_default;
	}}}

	private static function no_override($pref, $abook, $prefs) {
		$pn = $abook['presetname'];
		return ($pn && $prefs[$pn]['fixed'] && in_array($pref,self::$preset_adminonly));
	}

	/**
	 * Builds a setting block for one address book for the preference page.
	 */
	private function cd_preferences_buildblock($blockheader,$abook,$prefs)
	{{{
		$abookid = $abook['id'];

		if (self::no_override('active', $abook, $prefs)) {
			$content_active = $prefs[$abook['presetname']] ? "Enabled" : "Disabled";
>>>>>>> d88351bb
		} else {
			// check box for activating
			$checkbox = new html_checkbox(array('name' => $abookid.'_cd_active', 'value' => 1));
			$content_active = $checkbox->show($abook['active']?1:0);
		}

<<<<<<< HEAD
		if ($readonly){
			$content_username = $username;
=======
		if (self::no_override('username', $abook, $prefs)) {
			$content_username = $abook['username'];
>>>>>>> d88351bb
		} else {
			// input box for username
			$input = new html_inputfield(array('name' => $abookid.'_cd_username', 'type' => 'text', 'autocomplete' => 'off', 'value' => $abook['username']));
			$content_username = $input->show();
		}

<<<<<<< HEAD
		if ($readonly){
=======
		if (self::no_override('password', $abook, $prefs)) {
>>>>>>> d88351bb
			$content_password = "***";
		} else {
			// input box for password
			$input = new html_inputfield(array('name' => $abookid.'_cd_password', 'type' => 'password', 'autocomplete' => 'off', 'value' => ''));
			$content_password = $input->show();
		}

<<<<<<< HEAD
		if ($readonly){
			$content_url = str_replace("%u", "$username", $url);
=======
		if (self::no_override('url', $abook, $prefs)) {
			$content_url = str_replace("%u", $abook['username'], $abook['url']);
>>>>>>> d88351bb
		} else {
			// input box for URL
			$size = max(strlen($abook['url']),40);
			$input = new html_inputfield(array('name' => $abookid.'_cd_url', 'type' => 'text', 'autocomplete' => 'off', 'value' => $abook['url'], 'size' => $size));
			$content_url = $input->show();
		}

<<<<<<< HEAD
		if ($readonly || $prefs['fromconfig']){
			$content_description = $desc;
=======
		// input box for refresh time
		if (self::no_override('refresh_time', $abook, $prefs)) {
			$content_refresh_time =  $abook['refresh_time'];
>>>>>>> d88351bb
		} else {
			$input = new html_inputfield(array('name' => $abookid.'_cd_refresh_time', 'type' => 'text', 'autocomplete' => 'off', 'value' => $abook['refresh_time'], 'size' => 10));
			$content_refresh_time = $input->show();
		}

<<<<<<< HEAD
		$args['blocks']['cd_preferences'.base64_encode($key)] = array(
=======
		if (self::no_override('name', $abook, $prefs)) {
			$content_name = $abook['name'];
		} else {
			$input = new html_inputfield(array('name' => $abookid.'_cd_name', 'type' => 'text', 'autocomplete' => 'off', 'value' => $abook['name'], 'size' => 40));
			$content_name = $input->show();
		}

		// dropdown for display order
		if (self::no_override('displayorder', $abook, $prefs)) {
			$content_displayorder = self::$displayorders[$abook['displayorder']];
		} else {
			$input = new html_select(array('name' => $abookid.'_cd_displayorder'));
			foreach(self::$displayorders as $k => $desc) {
				$input->add($desc,$k);
			}
			$content_displayorder = $input->show($abook['displayorder']);
		}

		// dropdown for sort order
		if (self::no_override('sortorder', $abook, $prefs)) {
			$content_sortorder = self::$sortorders[$abook['sortorder']];
		} else {
			$input = new html_select(array('name' => $abookid.'_cd_sortorder'));
			foreach(self::$sortorders as $k => $desc) {
				$input->add($desc,$k);
			}
			$content_sortorder = $input->show($abook['sortorder']);
		}

		$retval = array(
>>>>>>> d88351bb
			'options' => array(
				array('title'=> Q($this->gettext('cd_name')), 'content' => $content_name),
				array('title'=> Q($this->gettext('cd_active')), 'content' => $content_active), 
				array('title'=> Q($this->gettext('cd_username')), 'content' => $content_username), 
				array('title'=> Q($this->gettext('cd_password')), 'content' => $content_password),
				array('title'=> Q($this->gettext('cd_url')), 'content' => $content_url),
<<<<<<< HEAD
=======
				array('title'=> Q($this->gettext('cd_refresh_time')), 'content' => $content_refresh_time),
				array('title'=> Q($this->gettext('cd_displayorder')), 'content' => $content_displayorder),
				array('title'=> Q($this->gettext('cd_sortorder')), 'content' => $content_sortorder),
>>>>>>> d88351bb
			),
			'name' => $blockheader
		);
<<<<<<< HEAD

		if (!($readonly || $prefs['fromconfig'])){
			$checkbox = new html_checkbox(array('name' => base64_encode($key).'_cd_delete', 'value' => 1));
			$content_delete = $checkbox->show(0);
			$args['blocks']['cd_preferences'.base64_encode($key)]['options'][] = array('title'=> Q($this->gettext('cd_delete')), 'content' => $content_delete);
		}

	}
	if ($prefs_all['_GLOBAL']['fixed'] == true)
		return($args);
	$input = new html_inputfield(array('name' => "new_cd_description", 'type' => 'text', 'autocomplete' => 'off', 'size' => 40));
	$content_description = $input->show();
	$checkbox = new html_checkbox(array('name' => 'new_cd_use_carddav', 'value' => 1));
	$content_use_carddav = $checkbox->show(1);
	$input = new html_inputfield(array('name' => 'new_cd_username', 'type' => 'text', 'autocomplete' => 'off'));
	$content_username = $input->show();
	$input = new html_inputfield(array('name' => 'new_cd_password', 'type' => 'password', 'autocomplete' => 'off'));
	$content_password = $input->show();
	$input = new html_inputfield(array('name' => 'new_cd_url', 'type' => 'text', 'autocomplete' => 'off', 'size' => 40));
	$content_url = $input->show();
	$args['blocks']['cd_preferences_section_new'] = array(
		'options' => array(
			array('title'=> Q($this->gettext('cd_description')), 'content' => $content_description),
			array('title'=> Q($this->gettext('cd_use_carddav')), 'content' => $content_use_carddav), 
			array('title'=> Q($this->gettext('cd_username')), 'content' => $content_username), 
			array('title'=> Q($this->gettext('cd_password')), 'content' => $content_password),
			array('title'=> Q($this->gettext('cd_url')), 'content' => $content_url),
		),
		'name' => Q($this->gettext('cd_description_new'))
	);
	return($args);
  }}}

  // add a section to the preferences tab
  function cd_preferences_section($args)
  {{{
	$this->add_texts('localization/', false);
	$args['list']['cd_preferences'] = array(
		'id'      => 'cd_preferences',
		'section' => Q($this->gettext('cd_title'))
	);
	return($args);
  }}}
=======
>>>>>>> d88351bb

		if (!$abook['presetname'] && preg_match('/^\d+$/',$abookid)) {
			$checkbox = new html_checkbox(array('name' => $abookid.'_cd_delete', 'value' => 1));
			$content_delete = $checkbox->show(0);
			$retval['options'][] = array('title'=> Q($this->gettext('cd_delete')), 'content' => $content_delete);
		}

		return $retval;
	}}}

	// user preferences
	function cd_preferences($args)
	{{{
		if($args['section'] != 'cd_preferences')
			return;

		$this->add_texts('localization/', false);
		$prefs = carddav_backend::get_adminsettings();

		if (version_compare(PHP_VERSION, '5.3.0') < 0) {
			$args['blocks']['cd_preferences'] = array(
				'options' => array(
					array('title'=> Q($this->gettext('cd_php_too_old')), 'content' => PHP_VERSION)
				),
				'name' => Q($this->gettext('cd_title'))
			);
			return $args;
		}

<<<<<<< HEAD
	if ($prefs_all_old['_GLOBAL']['fixed'])
		return;

	foreach ($prefs_all_old as $key => $prefs){
		if (!is_array($prefs)){
			continue;
		}
		if ($key == "_GLOBAL"){
			continue;
		}
		$readonly = $prefs['readonly'] || $prefs_all_old['_GLOBAL']['fixed'];
		if ($readonly){
			$prefs_all_new[$key] = $prefs;
			continue;
		}
		if (isset($_POST[base64_encode($key)."_cd_delete"])){
			continue;
=======
		$abooks = carddav_backend::get_dbrecord($_SESSION['user_id'],'*','addressbooks',false,'user_id');
		foreach($abooks as $abook) {
			$abookid = $abook['id'];
			$blockhdr = $abook['name'];
			if($abook['presetname'])
				$blockhdr .= ' (from preset ' . $abook['presetname'] . ')';
			$args['blocks']['cd_preferences'.$abookid] = $this->cd_preferences_buildblock($blockhdr,$abook,$prefs);
		}

		if(!array_key_exists('_GLOBAL', $prefs) || !$prefs['_GLOBAL']['fixed']) {
			$args['blocks']['cd_preferences_section_new'] = $this->cd_preferences_buildblock(
				'Configure new addressbook',
				array(
					'id'           => 'new',
					'active'       => 1,
					'username'     => '',
					'url'          => '',
					'name'         => '',
					'refresh_time' => 1,
					'presetname'   => '',
					'sortorder'    => self::sortorder_default,
					'displayorder' => self::displayorder_default,
				), $prefs);
>>>>>>> d88351bb
		}

		return($args);
	}}}

	// add a section to the preferences tab
	function cd_preferences_section($args)
	{{{
		$this->add_texts('localization/', false);
		$args['list']['cd_preferences'] = array(
			'id'      => 'cd_preferences',
			'section' => Q($this->gettext('cd_title'))
		);
		return($args);
	}}}
	
	// save preferences
	function cd_save($args)
	{{{
		if($args['section'] != 'cd_preferences')
			return;
		$prefs = carddav_backend::get_adminsettings();

		// update existing in DB
		$abooks = carddav_backend::get_dbrecord($_SESSION['user_id'],'id,presetname,sortorder,displayorder',
			'addressbooks', false, 'user_id');

		foreach($abooks as $abook) {
			$abookid = $abook['id'];
			if( isset($_POST[$abookid."_cd_delete"]) ) {
				self::delete_abook($abookid);

			} else {
				$olddisplayorder = $abook['displayorder'];
				$oldsortorder = $abook['sortorder'];

				$newset = array (
					'name' => get_input_value($abookid."_cd_name", RCUBE_INPUT_POST),
					'username' => get_input_value($abookid."_cd_username", RCUBE_INPUT_POST),
					'url' => get_input_value($abookid."_cd_url", RCUBE_INPUT_POST),
					'active' => isset($_POST[$abookid.'_cd_active']) ? 1 : 0,
					'displayorder' => get_input_value($abookid."_cd_displayorder", RCUBE_INPUT_POST),
					'sortorder' => get_input_value($abookid."_cd_sortorder", RCUBE_INPUT_POST),
					'refresh_time' => get_input_value($abookid."_cd_refresh_time", RCUBE_INPUT_POST),
				);

				// only set the password if the user entered a new one
				$password = get_input_value($abookid."_cd_password", RCUBE_INPUT_POST);
				if(strlen($password) > 0) {
					$newset['password'] = $password;
				}

				if($abook['presetname'] && $prefs[$abook['presetname']]['fixed']) {
					// remove admin only settings
					foreach(self::$preset_adminonly as $p) {
						unset($newset[$p]);
					}
				}

				self::update_abook($abookid, $olddisplayorder, $oldsortorder, $newset);
			}
		}

		// add a new address book?	
		$new = get_input_value('new_cd_name', RCUBE_INPUT_POST);
		if ( (!array_key_exists('_GLOBAL', $prefs) || !$prefs['_GLOBAL']['fixed']) && strlen($new) > 0) {
			$srv  = get_input_value('new_cd_url', RCUBE_INPUT_POST);
			$usr  = get_input_value('new_cd_username', RCUBE_INPUT_POST);
			$pass = get_input_value('new_cd_password', RCUBE_INPUT_POST);

			$srv = carddav_backend::find_addressbook(array('url'=>$srv,'password'=>$pass,'username'=>$usr));
			if($srv) {
				self::insert_abook(array(
					'name'     => get_input_value('new_cd_name', RCUBE_INPUT_POST),
					'username' => $usr,
					'password' => $pass,
					'url'      => $srv,
					'displayorder' => get_input_value('new_cd_displayorder', RCUBE_INPUT_POST),
					'sortorder' => get_input_value('new_cd_sortorder', RCUBE_INPUT_POST),
					'refresh_time' => get_input_value('new_cd_refresh_time', RCUBE_INPUT_POST)
				));
			}
		}

		return($args);
	}}}
		
	private static function delete_abook($abookid)
	{{{
	carddav_backend::delete_dbrecord($abookid,'addressbooks');
	// we explicitly delete all data belonging to the addressbook, since
	// cascaded deleted are not supported by all database backends
	// ...contacts
	carddav_backend::delete_dbrecord($abookid,'contacts','abook_id');
	// ...custom subtypes
	carddav_backend::delete_dbrecord($abookid,'xsubtypes','abook_id');
	// ...groups and memberships
	$delgroups = carddav_backend::get_dbrecord($abookid, 'id as group_id', 'groups', false, 'abook_id');
	carddav_backend::delete_dbrecord($abookid,'groups','abook_id');
	carddav_backend::delete_dbrecord($delgroups,'group_user','group_id');
	}}}	
		
	private static function insert_abook($pa)
	{{{
	$dbh = rcmail::get_instance()->db;
	
	// check parameters
	$pa['refresh_time'] = self::process_cd_time($pa['refresh_time']);
	$pa['sortorder']    = self::process_sortorder($pa['sortorder']);
	$pa['displayorder'] = self::process_displayorder($pa['displayorder']);
	$pa['user_id']      = $_SESSION['user_id'];

	// required fields
	$qf=array('name','username','password','url','displayorder','sortorder','refresh_time','user_id');
	$qv=array();
	foreach($qf as $f) {
		if(!array_key_exists($f,$pa)) return false;
		$qv[] = $pa[$f];
	}

	// optional fields
	$qfo = array('active','presetname');
	foreach($qfo as $f) {
		if(array_key_exists($f,$pa)) {
			$qf[] = $f;
			$qv[] = $pa[$f];
		}
	}

	$dbh->query('INSERT INTO ' . get_table_name('carddav_addressbooks') .
		'('. implode(',',$qf)  .') ' .
		'VALUES (?'. str_repeat(',?', count($qf)-1) . ')',
		$qv
	);
	}}}	
	
<<<<<<< HEAD
	$new = get_input_value('new_cd_description', RCUBE_INPUT_POST);

	if ("x".$new != "x"){
		$prefs_all_new[$new] = array(
			'use_carddav' => isset($_POST['new_cd_use_carddav']) ? 1 : 0,
			'username' => get_input_value('new_cd_username', RCUBE_INPUT_POST),
			'password' => get_input_value('new_cd_password', RCUBE_INPUT_POST),
			'url' => get_input_value('new_cd_url', RCUBE_INPUT_POST),
		);
=======
	private static function update_abook($abookid, $olddisplayorder, $oldsortorder, $pa)
	{{{
	$dbh = rcmail::get_instance()->db;

	// check parameters
	if(array_key_exists('refresh_time', $pa))
		$pa['refresh_time'] = self::process_cd_time($pa['refresh_time']);
	if(array_key_exists('sortorder', $pa))
		$pa['sortorder']    = self::process_sortorder($pa['sortorder']);
	if(array_key_exists('displayorder', $pa))
		$pa['displayorder'] = self::process_displayorder($pa['displayorder']);

	// optional fields
	$qfo=array('name','username','password','url','active','refresh_time','sortorder','displayorder');
	$qf=array();
	$qv=array();

	foreach($qfo as $f) {
		if(array_key_exists($f,$pa)) {
			$qf[] = $f;
			$qv[] = $pa[$f];
		}
	}
	if(count($qf) <= 0) return true;

	$qv[] = $abookid;
	$dbh->query('UPDATE ' .
		get_table_name('carddav_addressbooks') .
		' SET ' . implode('=?,', $qf) . '=?' .
		' WHERE id=?',
		$qv
	);

	// update display names if changed
	if(array_key_exists('displayorder', $pa) &&
		$olddisplayorder !== $pa['displayorder']) {
		$dostr = ($pa['displayorder']==='firstlast') ?
			$dbh->concat('firstname', "' '" ,'surname') :
			$dbh->concat('surname', "', '" ,'firstname') ;

		$dbh->query('UPDATE ' .
			get_table_name('carddav_contacts') .
			" SET name=($dostr) " .
			" WHERE abook_id=? AND showas=''",
			$abookid);
	}

	// update sort names if setting changed
	if(array_key_exists('sortorder', $pa) &&
		$oldsortorder !== $pa['sortorder']) {
		$dostr = ($pa['sortorder']==='firstname')?
			$dbh->concat('firstname','surname') :
			$dbh->concat('surname','firstname') ;

		$dbh->query('UPDATE ' .
			get_table_name('carddav_contacts') .
			" SET sortname=($dostr) " .
			" WHERE abook_id=? AND showas=''",
			$abookid);
>>>>>>> d88351bb
	}
	}}}	
}<|MERGE_RESOLUTION|>--- conflicted
+++ resolved
@@ -94,25 +94,6 @@
 		$existing_presets[$abookrow['presetname']] = $abookrow;
 	}
 
-<<<<<<< HEAD
-	$prefs_all = carddavconfig("_cd_RAW"); // defined in carddav_backend.php
-	
-	foreach ($prefs_all as $key => $prefs){
-		if (!is_array($prefs))
-			continue;
-		if ($key == '_GLOBAL')
-			continue;
-		$desc = $key;
-		$use_carddav = $prefs['use_carddav'];
-		$username = $prefs['username'];
-		$password = $prefs['password'];
-		$url = $prefs['url'];
-
-		$readonly = $prefs['readonly'] || $prefs_all['_GLOBAL']['fixed'];
-
-		if ($readonly){
-			$content_use_carddav = $use_carddav ? "Enabled" : "Disabled";
-=======
 	// add not existing preset addressbooks
 	if($prefs) {
 	foreach($prefs as $presetname => $preset) {
@@ -134,7 +115,8 @@
 		} else { // create
 			$preset['presetname'] = $presetname;
 			self::insert_abook($preset);
-		}
+		if ($key == '_GLOBAL')
+			continue;
 	}}
 
 	// delete existing preset addressbooks that where removed by admin
@@ -219,31 +201,21 @@
 
 		if (self::no_override('active', $abook, $prefs)) {
 			$content_active = $prefs[$abook['presetname']] ? "Enabled" : "Disabled";
->>>>>>> d88351bb
 		} else {
 			// check box for activating
 			$checkbox = new html_checkbox(array('name' => $abookid.'_cd_active', 'value' => 1));
 			$content_active = $checkbox->show($abook['active']?1:0);
 		}
 
-<<<<<<< HEAD
-		if ($readonly){
-			$content_username = $username;
-=======
 		if (self::no_override('username', $abook, $prefs)) {
 			$content_username = $abook['username'];
->>>>>>> d88351bb
 		} else {
 			// input box for username
 			$input = new html_inputfield(array('name' => $abookid.'_cd_username', 'type' => 'text', 'autocomplete' => 'off', 'value' => $abook['username']));
 			$content_username = $input->show();
 		}
 
-<<<<<<< HEAD
-		if ($readonly){
-=======
 		if (self::no_override('password', $abook, $prefs)) {
->>>>>>> d88351bb
 			$content_password = "***";
 		} else {
 			// input box for password
@@ -251,13 +223,8 @@
 			$content_password = $input->show();
 		}
 
-<<<<<<< HEAD
-		if ($readonly){
-			$content_url = str_replace("%u", "$username", $url);
-=======
 		if (self::no_override('url', $abook, $prefs)) {
 			$content_url = str_replace("%u", $abook['username'], $abook['url']);
->>>>>>> d88351bb
 		} else {
 			// input box for URL
 			$size = max(strlen($abook['url']),40);
@@ -265,22 +232,14 @@
 			$content_url = $input->show();
 		}
 
-<<<<<<< HEAD
-		if ($readonly || $prefs['fromconfig']){
-			$content_description = $desc;
-=======
 		// input box for refresh time
 		if (self::no_override('refresh_time', $abook, $prefs)) {
 			$content_refresh_time =  $abook['refresh_time'];
->>>>>>> d88351bb
 		} else {
 			$input = new html_inputfield(array('name' => $abookid.'_cd_refresh_time', 'type' => 'text', 'autocomplete' => 'off', 'value' => $abook['refresh_time'], 'size' => 10));
 			$content_refresh_time = $input->show();
 		}
 
-<<<<<<< HEAD
-		$args['blocks']['cd_preferences'.base64_encode($key)] = array(
-=======
 		if (self::no_override('name', $abook, $prefs)) {
 			$content_name = $abook['name'];
 		} else {
@@ -311,68 +270,18 @@
 		}
 
 		$retval = array(
->>>>>>> d88351bb
 			'options' => array(
 				array('title'=> Q($this->gettext('cd_name')), 'content' => $content_name),
 				array('title'=> Q($this->gettext('cd_active')), 'content' => $content_active), 
 				array('title'=> Q($this->gettext('cd_username')), 'content' => $content_username), 
 				array('title'=> Q($this->gettext('cd_password')), 'content' => $content_password),
 				array('title'=> Q($this->gettext('cd_url')), 'content' => $content_url),
-<<<<<<< HEAD
-=======
 				array('title'=> Q($this->gettext('cd_refresh_time')), 'content' => $content_refresh_time),
 				array('title'=> Q($this->gettext('cd_displayorder')), 'content' => $content_displayorder),
 				array('title'=> Q($this->gettext('cd_sortorder')), 'content' => $content_sortorder),
->>>>>>> d88351bb
 			),
 			'name' => $blockheader
 		);
-<<<<<<< HEAD
-
-		if (!($readonly || $prefs['fromconfig'])){
-			$checkbox = new html_checkbox(array('name' => base64_encode($key).'_cd_delete', 'value' => 1));
-			$content_delete = $checkbox->show(0);
-			$args['blocks']['cd_preferences'.base64_encode($key)]['options'][] = array('title'=> Q($this->gettext('cd_delete')), 'content' => $content_delete);
-		}
-
-	}
-	if ($prefs_all['_GLOBAL']['fixed'] == true)
-		return($args);
-	$input = new html_inputfield(array('name' => "new_cd_description", 'type' => 'text', 'autocomplete' => 'off', 'size' => 40));
-	$content_description = $input->show();
-	$checkbox = new html_checkbox(array('name' => 'new_cd_use_carddav', 'value' => 1));
-	$content_use_carddav = $checkbox->show(1);
-	$input = new html_inputfield(array('name' => 'new_cd_username', 'type' => 'text', 'autocomplete' => 'off'));
-	$content_username = $input->show();
-	$input = new html_inputfield(array('name' => 'new_cd_password', 'type' => 'password', 'autocomplete' => 'off'));
-	$content_password = $input->show();
-	$input = new html_inputfield(array('name' => 'new_cd_url', 'type' => 'text', 'autocomplete' => 'off', 'size' => 40));
-	$content_url = $input->show();
-	$args['blocks']['cd_preferences_section_new'] = array(
-		'options' => array(
-			array('title'=> Q($this->gettext('cd_description')), 'content' => $content_description),
-			array('title'=> Q($this->gettext('cd_use_carddav')), 'content' => $content_use_carddav), 
-			array('title'=> Q($this->gettext('cd_username')), 'content' => $content_username), 
-			array('title'=> Q($this->gettext('cd_password')), 'content' => $content_password),
-			array('title'=> Q($this->gettext('cd_url')), 'content' => $content_url),
-		),
-		'name' => Q($this->gettext('cd_description_new'))
-	);
-	return($args);
-  }}}
-
-  // add a section to the preferences tab
-  function cd_preferences_section($args)
-  {{{
-	$this->add_texts('localization/', false);
-	$args['list']['cd_preferences'] = array(
-		'id'      => 'cd_preferences',
-		'section' => Q($this->gettext('cd_title'))
-	);
-	return($args);
-  }}}
-=======
->>>>>>> d88351bb
 
 		if (!$abook['presetname'] && preg_match('/^\d+$/',$abookid)) {
 			$checkbox = new html_checkbox(array('name' => $abookid.'_cd_delete', 'value' => 1));
@@ -402,25 +311,6 @@
 			return $args;
 		}
 
-<<<<<<< HEAD
-	if ($prefs_all_old['_GLOBAL']['fixed'])
-		return;
-
-	foreach ($prefs_all_old as $key => $prefs){
-		if (!is_array($prefs)){
-			continue;
-		}
-		if ($key == "_GLOBAL"){
-			continue;
-		}
-		$readonly = $prefs['readonly'] || $prefs_all_old['_GLOBAL']['fixed'];
-		if ($readonly){
-			$prefs_all_new[$key] = $prefs;
-			continue;
-		}
-		if (isset($_POST[base64_encode($key)."_cd_delete"])){
-			continue;
-=======
 		$abooks = carddav_backend::get_dbrecord($_SESSION['user_id'],'*','addressbooks',false,'user_id');
 		foreach($abooks as $abook) {
 			$abookid = $abook['id'];
@@ -444,7 +334,6 @@
 					'sortorder'    => self::sortorder_default,
 					'displayorder' => self::displayorder_default,
 				), $prefs);
->>>>>>> d88351bb
 		}
 
 		return($args);
@@ -581,17 +470,6 @@
 	);
 	}}}	
 	
-<<<<<<< HEAD
-	$new = get_input_value('new_cd_description', RCUBE_INPUT_POST);
-
-	if ("x".$new != "x"){
-		$prefs_all_new[$new] = array(
-			'use_carddav' => isset($_POST['new_cd_use_carddav']) ? 1 : 0,
-			'username' => get_input_value('new_cd_username', RCUBE_INPUT_POST),
-			'password' => get_input_value('new_cd_password', RCUBE_INPUT_POST),
-			'url' => get_input_value('new_cd_url', RCUBE_INPUT_POST),
-		);
-=======
 	private static function update_abook($abookid, $olddisplayorder, $oldsortorder, $pa)
 	{{{
 	$dbh = rcmail::get_instance()->db;
@@ -651,7 +529,6 @@
 			" SET sortname=($dostr) " .
 			" WHERE abook_id=? AND showas=''",
 			$abookid);
->>>>>>> d88351bb
 	}
 	}}}	
 }