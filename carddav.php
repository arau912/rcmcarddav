--- conflicted
+++ resolved
@@ -28,46 +28,13 @@
 use Psr\Log\LoggerInterface;
 use MStilkerich\CardDavAddressbook4Roundcube\{Addressbook, Config, RoundcubeLogger, DataConversion};
 use MStilkerich\CardDavAddressbook4Roundcube\Db\{Database, AbstractDatabase};
-<<<<<<< HEAD
+use MStilkerich\CardDavAddressbook4Roundcube\Frontend\{AddressbookManager,AdminSettings,RcmInterface,UI};
 use Sabre\VObject\Component\VCard;
 
 /**
- * @psalm-type PasswordStoreScheme = 'plain' | 'base64' | 'des_key' | 'encrypted'
- * @psalm-type ConfigurablePresetAttribute = 'name'|'url'|'username'|'password'|'active'|'refresh_time'
- * @psalm-type SpecialAbookType = 'collected_recipients'|'collected_senders'
- * @psalm-type SpecialAbookMatch = array{preset: string, matchname?: string, matchurl?: string}
- * @psalm-type Preset = array{
- *     name: string,
- *     url: string,
- *     username: string,
- *     password: string,
- *     active: bool,
- *     use_categories: bool,
- *     readonly: bool,
- *     refresh_time: int,
- *     fixed: list<ConfigurablePresetAttribute>,
- *     require_always: list<string>,
- *     hide: bool,
- *     carddav_name_only: bool,
- *     rediscover_mode: 'none' | 'fulldiscovery',
- * }
- * @psalm-type AbookSettings = array{
- *     name?: string,
- *     username?: string,
- *     password?: string,
- *     url?: string,
- *     refresh_time?: int,
- *     active?: bool,
- *     use_categories?: bool,
- *     presetname?: string
- * }
  * @psalm-import-type FullAbookRow from AbstractDatabase
  * @psalm-import-type SaveDataFromDC from DataConversion
  */
-=======
-use MStilkerich\CardDavAddressbook4Roundcube\Frontend\{AddressbookManager,AdminSettings,RcmInterface,UI};
-
->>>>>>> 6f029a28
 // phpcs:ignore PSR1.Classes.ClassDeclaration, Squiz.Classes.ValidClassName -- class name(space) expected by roundcube
 class carddav extends rcube_plugin implements RcmInterface
 {
@@ -76,11 +43,7 @@
      *
      * During development, it is set to the last release and added the suffix +dev.
      */
-<<<<<<< HEAD
-    public const PLUGIN_VERSION = 'v4.4.3';
-=======
-    private const PLUGIN_VERSION = 'v5.0.0+dev';
->>>>>>> 6f029a28
+    public const PLUGIN_VERSION = 'v5.0.0-dev';
 
     /**
      * Information about this plugin that is queried by roundcube.
@@ -97,51 +60,7 @@
      * Regular expression defining task(s) to bind with
      * @var string
      */
-<<<<<<< HEAD
-    private const ABOOK_TEMPLATE = [
-        // standard addressbook settings
-        'name' => '',
-        'url' => '',
-        'username' => '',
-        'password' => '',
-        'active' => true,
-        'use_categories' => true,
-        'refresh_time' => 3600,
-    ];
-
-    /**
-     * @var Preset Template for a preset; has the standard addressbook settings plus some extra properties.
-     *      The default values in this template also serve do determine the type (bool, int, string, array).
-     */
-    private const PRESET_TEMPLATE = self::ABOOK_TEMPLATE + [
-        // extra settings for presets
-        'readonly' => false,
-        'carddav_name_only' => false,
-        'hide' => false,
-        'fixed' => [],
-        'require_always' => [],
-        'rediscover_mode' => 'fulldiscovery',
-    ];
-
-    /** @var PasswordStoreScheme encryption scheme */
-    private $pwStoreScheme = 'encrypted';
-
-    /** @var array<SpecialAbookType,SpecialAbookMatch> Match settings for special addressbooks */
-    private $specialAbookMatchers = [];
-
-    /** @var bool Global preference "fixed" */
-    private $forbidCustomAddressbooks = false;
-
-    /** @var bool Global preference "hide_preferences" */
-    private $hidePreferences = false;
-
-    /** @var array<string, Preset> Presets from config.inc.php */
-    private $presets = [];
-
     public $task = 'addressbook|login|mail|settings|calendar';
-=======
-    public $task = 'addressbook|login|mail|settings';
->>>>>>> 6f029a28
 
     /**
      * The addressbook manager.
@@ -174,17 +93,17 @@
      */
     public function __construct($api)
     {
+        // This supports a self-contained tarball installation of the plugin, at the risk of having conflicts with other
+        // versions of the library installed in the global roundcube vendor directory (-> use not recommended)
+        if (file_exists(dirname(__FILE__) . "/vendor/autoload.php")) {
+            include_once dirname(__FILE__) . "/vendor/autoload.php";
+        }
+
         parent::__construct($api);
 
         // we do not currently use the roundcube mechanism to save preferences
         // but store preferences to custom database tables
         $this->allowed_prefs = [];
-
-        // This supports a self-contained tarball installation of the plugin, at the risk of having conflicts with other
-        // versions of the library installed in the global roundcube vendor directory (-> use not recommended)
-        if (file_exists(__DIR__ . "/vendor/autoload.php")) {
-            include_once __DIR__ . "/vendor/autoload.php";
-        }
 
         $infra = Config::inst();
         $infra->rc($this);
@@ -209,28 +128,15 @@
             // initialize carddavclient library
             MStilkerich\CardDavClient\Config::init($logger, $infra->httpLogger());
 
-<<<<<<< HEAD
-            $this->add_texts('localization/', false);
-
-            $this->add_hook('addressbooks_list', [$this, 'listAddressbooks']);
-            $this->add_hook('addressbook_get', [$this, 'getAddressbook']);
-            $this->add_hook('addressbook_export', [$this, 'exportVCards']);
-
-            // if preferences are configured as hidden by the admin, don't register the hooks handling preferences
-            if (!$this->hidePreferences) {
-                $this->add_hook('preferences_list', [$this, 'buildPreferencesPage']);
-                $this->add_hook('preferences_save', [$this, 'savePreferences']);
-                $this->add_hook('preferences_sections_list', [$this, 'addPreferencesSection']);
-=======
             if (!isset($_SESSION['user_id'])) {
                 return;
->>>>>>> 6f029a28
             }
 
             $rc->addTexts('localization/');
 
             $rc->addHook('addressbooks_list', [$this, 'listAddressbooks']);
             $rc->addHook('addressbook_get', [$this, 'getAddressbook']);
+            $rc->addHook('addressbook_export', [$this, 'exportVCards']);
 
             // if preferences are configured as hidden by the admin, don't register the hooks handling preferences
             $admPrefs = $infra->admPrefs();
@@ -251,15 +157,11 @@
             );
 
             $config->set('autocomplete_addressbooks', array_merge($sources, $carddav_sources));
-<<<<<<< HEAD
-            $skin_path = $this->local_skin_path();
-            $this->include_stylesheet($skin_path . '/carddav.css');
-
-            foreach ($this->specialAbookMatchers as $type => $matchSettings) {
-                $this->setSpecialAddressbook($type, $matchSettings);
-            }
-=======
->>>>>>> 6f029a28
+
+            $specialAbooks = $admPrefs->getSpecialAddressbooks($this->abMgr, $infra);
+            foreach ($specialAbooks as $type => $abookId) {
+                $config->set($type, "carddav_$abookId");
+            }
         } catch (\Exception $e) {
             $logger->error("Could not init rcmcarddav: " . $e);
         }
@@ -277,108 +179,9 @@
 
     public function inputValue(string $id, bool $allowHtml, int $source = rcube_utils::INPUT_POST): ?string
     {
-<<<<<<< HEAD
-        $infra = Config::inst();
-        $logger = $infra->logger();
-        $rcUserId = (string) $_SESSION['user_id'];
-
-        try {
-            $logger->debug(__METHOD__);
-
-            // Group the addressbooks by their preset
-            $localAbookRowsByPreset = [];
-            foreach ($this->getAddressbooks(false, true) as $abookrow) {
-                /** @psalm-var string $presetname Not null because filtered by getAddressbooks() */
-                $presetname = $abookrow['presetname'];
-                $localAbookRowsByPreset[$presetname][$abookrow['url']] = $abookrow;
-            }
-
-            // Walk over the current presets configured by the admin and add or update addressbooks
-            foreach ($this->presets as $presetname => $preset) {
-                $preset['presetname'] = $presetname;
-
-                try {
-                    // determine the rediscovery mode
-                    if (isset($localAbookRowsByPreset[$presetname])) {
-                        $rediscoverMode = $preset['rediscover_mode'];
-
-                        // record all known addressbooks for this preset for update of fixed settings in case we do not
-                        // perform discovery. If we do discover, this will be overwritten.
-                        $updateAbookRows = $localAbookRowsByPreset[$presetname];
-                    } else {
-                        // if we don't have any addressbooks for the preset, force performing a full discovery
-                        $rediscoverMode = 'fulldiscovery';
-                        $updateAbookRows = [];
-                    }
-
-                    if ($rediscoverMode == 'fulldiscovery') {
-                        // discover the addressbooks at the server
-                        $username = self::replacePlaceholdersUsername($preset['username']);
-                        $url = self::replacePlaceholdersUrl($preset['url']);
-                        $password = self::replacePlaceholdersPassword($preset['password']);
-                        try {
-                            $account = Config::makeAccount($url, $username, $password, null);
-                        } catch (\Exception $e) {
-                            $logger->info("Skip adding preset for $rcUserId: required bearer token not available");
-                            continue;
-                        }
-                        $abooks = $this->determineAddressbooksToAdd($account);
-
-                        // insert all newly discovered addressbooks, record those already present in the DB for update
-                        $updateAbookRows = [];
-                        foreach ($abooks as $abook) {
-                            $url = $abook->getUri();
-
-                            // determine name for the addressbook
-                            $abookName = $abook->getName();
-                            if (!$preset['carddav_name_only']) {
-                                $abookName = $preset['name'] . " ($abookName)";
-                            }
-
-                            $abookrow = $localAbookRowsByPreset[$presetname][$url] ?? null;
-                            if (isset($abookrow)) {
-                                $abookrow['srvname'] = $abookName;
-                                $updateAbookRows[] = $abookrow;
-                            } else {
-                                $logger->info("Inserting new addressbook for preset $presetname at $url for $rcUserId");
-                                $abookrow = $preset;
-                                $abookrow['url'] = $url;
-                                $abookrow['name'] = $abookName;
-                                $this->insertAddressbook($abookrow);
-                            }
-                        }
-                    }
-
-                    // Update the fixed prefs in all addressbooks that we already knew locally
-                    foreach ($updateAbookRows as $abookrow) {
-                        $url = $abookrow['url'];
-                        $logger->debug("Updating preset ($presetname) addressbook $url for $rcUserId");
-                        $this->updatePresetAddressbook($preset, $abookrow);
-
-                        // delete from localAbookRowsByPreset list so we know it was processed
-                        unset($localAbookRowsByPreset[$presetname][$url]);
-                    }
-                } catch (\Exception $e) {
-                    $logger->error("Error adding addressbook from preset $presetname: {$e->getMessage()}");
-                }
-            }
-
-            // delete existing preset addressbooks that were removed by admin or do not exist on server anymore
-            foreach ($localAbookRowsByPreset as $presetname => $ep) {
-                foreach ($ep as $abookrow) {
-                    $url = $abookrow['url'];
-                    $logger->info("Deleting preset ($presetname) addressbook $url for $rcUserId");
-                    $this->deleteAddressbook($abookrow['id']);
-                }
-            }
-        } catch (\Exception $e) {
-            $logger->error("Error initializing preconfigured addressbooks: " . $e->getMessage());
-        }
-=======
         $value = rcube_utils::get_input_value($id, $source, $allowHtml);
 
         return is_string($value) ? $value : null;
->>>>>>> 6f029a28
     }
 
     public function showMessage(string $msg, string $msgType = 'notice', $override = false, $timeout = 0): void
@@ -397,44 +200,7 @@
         }
     }
 
-<<<<<<< HEAD
-    /**
-     * Prepares the exported VCards when the user requested VCard export in roundcube.
-     *
-     * By adding a "vcard" member to a save_data set, we can override roundcube's own VCard creation
-     * from the save_data and provide the VCard directly.
-     *
-     * Beware: This function is called also for non-carddav addressbooks, therefore it must handle entries
-     * that cannot be found in the carddav addressbooks.
-     *
-     * @param array{result: rcube_result_set} $saveDataSet A result set as provided by Addressbook::list_records
-     * @return array{abort: bool, result: rcube_result_set} The result set with added vcard members in each save_data
-     */
-    public function exportVCards(array $saveDataSet): array
-    {
-        /** @psalm-var SaveDataFromDC $save_data */
-        foreach ($saveDataSet["result"]->records as &$save_data) {
-            $vcard = $save_data["_carddav_vcard"] ?? null;
-            if ($vcard instanceof VCard) {
-                $vcf = DataConversion::exportVCard($vcard, $save_data);
-                $save_data["vcard"] = $vcf;
-            }
-        }
-
-        return [ "result" => $saveDataSet["result"], "abort" => false ];
-    }
-
-    /**
-     * Handler for preferences_list hook.
-     * Adds options blocks into CardDAV settings sections in Preferences.
-     *
-     * @psalm-param array{section: string, blocks: array} $args Original parameters
-     * @return array Modified parameters
-     */
-    public function buildPreferencesPage(array $args): array
-=======
     public function addHook(string $hook, callable $callback): void
->>>>>>> 6f029a28
     {
         $this->add_hook($hook, $callback);
     }
@@ -446,138 +212,6 @@
 
     public function addTexts(string $dir): void
     {
-<<<<<<< HEAD
-        $infra = Config::inst();
-        $logger = $infra->logger();
-
-        try {
-            $logger->debug(__METHOD__);
-
-            if ($args['section'] != 'cd_preferences') {
-                return $args;
-            }
-
-            // update existing in DB
-            foreach ($this->getAddressbooks(false) as $abookrow) {
-                $abookId = $abookrow["id"];
-                if (isset($_POST["${abookId}_cd_delete"])) {
-                    $this->deleteAddressbook($abookId);
-                } else {
-                    $newset = $this->getAddressbookSettingsFromPOST($abookId, $abookrow["presetname"]);
-                    $this->updateAddressbook($abookId, $newset);
-
-                    // first clear the local cache if requested
-                    if (isset($_POST["${abookId}_cd_clearcache"])) {
-                        $this->deleteAddressbook($abookId, true);
-                    }
-
-                    // then perform a resync if requested
-                    if (isset($_POST["${abookId}_cd_resync"])) {
-                        [ 'instance' => $backend ] = $this->getAddressbook(['id' => "carddav_$abookId"]);
-                        if ($backend instanceof Addressbook) {
-                            $this->resyncAddressbook($backend);
-                        }
-                    }
-                }
-            }
-
-            // add a new address book?
-            $new = $this->getAddressbookSettingsFromPOST('new');
-            if (
-                !$this->forbidCustomAddressbooks // creation of addressbooks allowed by admin
-                && !empty($new['name']) // user entered a name (and hopefully more data) for a new addressbook
-            ) {
-                try {
-                    $new["url"] = $new["url"] ?? "";
-                    $new["username"] = $new['username'] ?? "";
-                    $new["password"] = $new['password'] ?? "";
-
-                    if (filter_var($new["url"], FILTER_VALIDATE_URL) === false) {
-                        throw new \Exception("Invalid URL: " . $new["url"]);
-                    }
-                    $account = Config::makeAccount(
-                        $new["url"],
-                        $new['username'],
-                        self::replacePlaceholdersPassword($new['password']),
-                        null
-                    );
-                    $abooks = $this->determineAddressbooksToAdd($account);
-
-                    if (count($abooks) > 0) {
-                        $basename = $new['name'];
-
-                        foreach ($abooks as $abook) {
-                            $new['url'] = $abook->getUri();
-                            $new['name'] = "$basename ({$abook->getName()})";
-
-                            $logger->info("Adding addressbook {$new['username']} @ {$new['url']}");
-                            $this->insertAddressbook($new);
-                        }
-
-                        // new addressbook added successfully -> clear the data from the form
-                        foreach (array_keys(self::ABOOK_TEMPLATE) as $k) {
-                            unset($_POST["new_cd_$k"]);
-                        }
-                    } else {
-                        throw new \Exception($new['name'] . ': ' . $this->gettext('cd_err_noabfound'));
-                    }
-                } catch (\Exception $e) {
-                    $args['abort'] = true;
-                    $args['message'] = $e->getMessage();
-                }
-            }
-        } catch (\Exception $e) {
-            $logger->error("Error saving carddav preferences: " . $e->getMessage());
-        }
-
-        return $args;
-    }
-
-
-    /***************************************************************************************
-     *                              PRIVATE FUNCTIONS
-     **************************************************************************************/
-
-    private static function replacePlaceholdersUsername(string $username, bool $quoteRegExp = false): string
-    {
-        $rcube = rcube::get_instance();
-        $rcusername = (string) $_SESSION['username'];
-
-        $transTable = [
-            '%u' => $rcusername,
-            '%l' => $rcube->user->get_username('local'),
-            '%d' => $rcube->user->get_username('domain'),
-            // %V parses username for macosx, replaces periods and @ by _, work around bugs in contacts.app
-            '%V' => strtr($rcusername, "@.", "__")
-        ];
-
-        if ($quoteRegExp) {
-            $transTable = array_map('preg_quote', $transTable);
-        }
-
-        $username = strtr($username, $transTable);
-
-        return $username;
-    }
-
-    private static function replacePlaceholdersUrl(string $url, bool $quoteRegExp = false): string
-    {
-        // currently same as for username
-        return self::replacePlaceholdersUsername($url, $quoteRegExp);
-    }
-
-    private static function replacePlaceholdersPassword(string $password): string
-    {
-        if ($password == '%p') {
-            $rcube = rcube::get_instance();
-            $password = $rcube->decrypt((string) $_SESSION['password']);
-            if ($password === false) {
-                $password = "";
-            }
-        }
-
-        return $password;
-=======
         $this->add_texts($dir, true);
     }
 
@@ -585,7 +219,6 @@
     {
         $skinPath = $this->local_skin_path();
         $this->include_stylesheet("$skinPath/$cssFile");
->>>>>>> 6f029a28
     }
 
     public function includeJS(string $jsFile, bool $rcInclude = false): void
@@ -613,42 +246,9 @@
     {
         $rcube = \rcube::get_instance();
 
-<<<<<<< HEAD
-                // there seems to be no way to unset a preference
-                $rcube->config->set('carddav_des_key', '');
-
-                if ($crypted === false) {
-                    throw new \Exception("Password encryption with user password failed");
-                }
-
-                return '{ENCRYPTED}' . $crypted;
-            } catch (\Exception $e) {
-                $logger = Config::inst()->logger();
-                $logger->warning(
-                    "Could not encrypt password with 'encrypted' method, falling back to 'des_key': " . $e->getMessage()
-                );
-                $scheme = 'des_key';
-            }
-        }
-
-        if (strcasecmp($scheme, 'des_key') === 0) {
-            // encrypted with global des_key
-            $rcube = rcube::get_instance();
-            $crypted = $rcube->encrypt($clear);
-
-            if ($crypted === false) {
-                throw new \Exception("Could not encrypt password with 'des_key' method: ");
-            }
-            return '{DES_KEY}' . $crypted;
-        }
-
-        // default: base64-coded password
-        return '{BASE64}' . base64_encode($clear);
-=======
         /** @psalm-var \rcmail_output_html */
         $output = $rcube->output;
         $output->set_pagetitle($title);
->>>>>>> 6f029a28
     }
 
     public function addTemplateObjHandler(string $name, callable $func): void
@@ -660,72 +260,12 @@
         $output->add_handler($name, $func);
     }
 
-<<<<<<< HEAD
-    /**
-     * Updates the fixed fields of a preset addressbook derived from presets against the current admin settings.
-     * @param Preset $preset
-     * @param FullAbookRow $abookrow Database row of an existing addressbook for the preset
-     */
-    private function updatePresetAddressbook(array $preset, array $abookrow): void
-    {
-        if (!is_array($preset["fixed"] ?? "")) {
-            return;
-        }
-
-        // decrypt password so that the comparison works
-        $abookrow['password'] = $this->decryptPassword($abookrow['password']);
-
-        // update only those attributes marked as fixed by the admin
-        // otherwise there may be user changes that should not be destroyed
-        $pa = [];
-
-        foreach ($preset['fixed'] as $k) {
-            if (isset($abookrow[$k]) && isset($preset[$k])) {
-                // only update the name if it is used
-                if ($k === 'name') {
-                    $newname = $abookrow['name'];
-
-                    // if we performed a rediscovery, we have the desired name including the current server-side name in
-                    // the srvname field of $abookrow - use it
-                    if (isset($abookrow['srvname'])) {
-                        $newname = (string) $abookrow['srvname'];
-
-                    // otherwise we can only update the admin-configured name of the addressbook
-                    // AdminName (ServersideName)
-                    } elseif (!$preset['carddav_name_only']) {
-                        $cnpos = strpos($newname, ' (');
-                        if ($cnpos === false && $preset['name'] != $newname) {
-                            $newname = $preset['name'];
-                        } elseif ($cnpos !== false && $preset['name'] != substr($newname, 0, $cnpos)) {
-                            $newname = $preset['name'] . substr($newname, $cnpos);
-                        }
-                    }
-
-                    if ($abookrow['name'] != $newname) {
-                        $pa['name'] = $newname;
-                    }
-                } elseif ($k === 'url') {
-                    // the URL cannot be automatically updated, as it was discovered and normally will
-                    // not exactly match the discovery URI. Resetting it to the discovery URI would
-                    // break the addressbook record
-                } elseif ($abookrow[$k] != $preset[$k]) {
-                    $pa[$k] = $preset[$k];
-                }
-            }
-        }
-
-        // only update if something changed
-        if (!empty($pa)) {
-            /** @psalm-var AbookSettings $pa */
-            $this->updateAddressbook($abookrow['id'], $pa);
-=======
     public function setEnv(string $name, $value, bool $addToJs = true): void
     {
         $rcube = \rcube::get_instance();
         $output = $rcube->output;
         if ($output instanceof \rcmail_output_html) {
             $output->set_env($name, $value, $addToJs);
->>>>>>> 6f029a28
         }
     }
 
@@ -740,188 +280,18 @@
 
     public function requestForm(array $attrib, string $content): string
     {
-<<<<<<< HEAD
-        $presetName = $abook["presetname"] ?? null;
-        $content_active = $this->buildSettingField($abookId, "active", $abook['active'] ?? null, $presetName);
-        $content_use_categories =
-            $this->buildSettingField($abookId, "use_categories", $abook['use_categories'] ?? null, $presetName);
-        $content_name = $this->buildSettingField($abookId, "name", $abook['name'] ?? null, $presetName);
-        $content_username = $this->buildSettingField(
-            $abookId,
-            "username",
-            $abook['username'] ?? null,
-            $presetName,
-            self::replacePlaceholdersUsername($abook['username'] ?? "")
-        );
-        $content_password = $this->buildSettingField(
-            $abookId,
-            "password",
-            // only display the password if it was entered for a new addressbook
-            ($abookId == "new") ? ($abook['password'] ?? "") : "",
-            $presetName,
-            "***"
-        );
-        $content_url = $this->buildSettingField(
-            $abookId,
-            "url",
-            $abook['url'] ?? null,
-            $presetName
-        );
-
-        // input box for refresh time
-        if (isset($abook["refresh_time"])) {
-            $rt = $abook['refresh_time'];
-            $refresh_time_str = sprintf("%02d:%02d:%02d", floor($rt / 3600), ($rt / 60) % 60, $rt % 60);
-        } else {
-            $refresh_time_str = "";
-        }
-        if ($this->noOverrideAllowed('refresh_time', $presetName)) {
-            $content_refresh_time =  $refresh_time_str . ", ";
-        } else {
-            $input = new html_inputfield([
-                'name' => $abookId . '_cd_refresh_time',
-                'type' => 'text',
-                'autocomplete' => 'off',
-                'value' => $refresh_time_str,
-                'size' => 10
-            ]);
-            $content_refresh_time = $input->show();
-        }
-
-        if (!empty($abook['last_updated'])) { // if never synced, last_updated is 0 -> don't show
-            $content_refresh_time .=  rcube::Q($this->gettext('cd_lastupdate_time')) . ": ";
-            $content_refresh_time .=  date("Y-m-d H:i:s", intval($abook['last_updated']));
-        }
-
-        $retval = [
-            'options' => [
-                ['title' => rcube::Q($this->gettext('cd_name')), 'content' => $content_name],
-                ['title' => rcube::Q($this->gettext('cd_active')), 'content' => $content_active],
-                ['title' => rcube::Q($this->gettext('cd_use_categories')), 'content' => $content_use_categories],
-                ['title' => rcube::Q($this->gettext('cd_username')), 'content' => $content_username],
-                ['title' => rcube::Q($this->gettext('cd_password')), 'content' => $content_password],
-                ['title' => rcube::Q($this->gettext('cd_url')), 'content' => $content_url],
-                ['title' => rcube::Q($this->gettext('cd_refresh_time')), 'content' => $content_refresh_time],
-            ],
-            'name' => $blockheader
-        ];
-
-        if ($abookId != "new") {
-            if (empty($presetName)) {
-                $checkbox = new html_checkbox(['name' => $abookId . '_cd_delete', 'value' => 1]);
-                $content_delete = $checkbox->show("0");
-                $retval['options'][] = ['title' => rcube::Q($this->gettext('cd_delete')), 'content' => $content_delete];
-            }
-
-            $checkbox = new html_checkbox(['name' => $abookId . '_cd_clearcache', 'value' => 1]);
-            $content_clearcache = $checkbox->show("0");
-            $retval['options'][] = [
-                'title' => rcube::Q($this->gettext('cd_clearcache')),
-                'content' => $content_clearcache
-            ];
-
-            $checkbox = new html_checkbox(['name' => $abookId . '_cd_resync', 'value' => 1]);
-            $content_resync = $checkbox->show("0");
-            $retval['options'][] = ['title' => rcube::Q($this->gettext('cd_resync')), 'content' => $content_resync];
-        }
-=======
-        $rcube = \rcube::get_instance();
->>>>>>> 6f029a28
+        $rcube = \rcube::get_instance();
 
         /** @psalm-var \rcmail_output_html */
         $output = $rcube->output;
         return $output->request_form($attrib, $content);
     }
 
-<<<<<<< HEAD
-    /**
-     * This function gets the addressbook settings from a POST request.
-     *
-     * The result array will only have keys set for POSTed values.
-     *
-     * For fixed settings of preset addressbooks, no setting values will be contained.
-     *
-     * Boolean settings will always be present in the result, since there is no way to differentiate whether a checkbox
-     * was not checked or the value was not submitted at all - so the absence of a boolean setting is considered as a
-     * false value for the setting.
-     *
-     * @param string $abookId The ID of the addressbook ("new" for new addressbooks, otherwise the numeric DB id)
-     * @param ?string $presetName Name of the preset the addressbook belongs to; null for user-defined addressbook.
-     * @return AbookSettings An array with addressbook column keys and their setting.
-     */
-    private function getAddressbookSettingsFromPOST(string $abookId, ?string $presetName = null): array
-    {
-        $result = [];
-
-        // Fill $result with all values that have been POSTed; for unset boolean values, false is assumed
-        foreach (array_keys(self::ABOOK_TEMPLATE) as $attr) {
-            // fixed settings for preset addressbooks are ignored
-            if ($abookId != "new" && $this->noOverrideAllowed($attr, $presetName)) {
-                continue;
-            }
-
-            $allow_html = ($attr == 'password');
-            $value = rcube_utils::get_input_value("${abookId}_cd_$attr", rcube_utils::INPUT_POST, $allow_html);
-
-            if (is_bool(self::ABOOK_TEMPLATE[$attr])) {
-                $result[$attr] = (bool) $value;
-            } elseif (is_string($value)) {
-                if ($attr == "refresh_time") {
-                    try {
-                        $result["refresh_time"] = self::parseTimeParameter($value);
-                    } catch (\Exception $e) {
-                        // will use the DB default for new addressbooks, or leave the value unchanged for existing
-                        // ones
-                    }
-                } elseif ($attr == "url") {
-                    $value = trim($value);
-                    if (!empty($value)) {
-                        // FILTER_VALIDATE_URL requires the scheme component, default to https if not specified
-                        if (strpos($value, "://") === false) {
-                            $value = "https://$value";
-                        }
-                    }
-                    $result["url"] = $value;
-                } elseif ($attr == "password") {
-                    // Password is only updated if not empty
-                    if (!empty($value)) {
-                        $result["password"] = $value;
-                    }
-                } else {
-                    $result[$attr] = $value;
-                }
-            }
-        }
-
-        // Set default values for boolean options of new addressbook; if name is null, it means the form is loaded for
-        // the first time, otherwise it has been posted.
-        if ($abookId == "new" && !isset($result["name"])) {
-            foreach (self::ABOOK_TEMPLATE as $attr => $value) {
-                if (is_bool($value)) {
-                    $result[$attr] = $value;
-                }
-            }
-        }
-
-        /** @psalm-var AbookSettings */
-        return $result;
-    }
-
-    /**
-     * Deletes an addressbook from the local database, fully or only its address data.
-     *
-     * @param string $abookId ID of the target addressbook
-     * @param bool $dataOnly If true, only the cached address data is deleted and the sync reset to initial state.
-     *                       If false, the addressbook is fully removed from the database.
-     */
-    private function deleteAddressbook(string $abookId, bool $dataOnly = false): void
-=======
     /***************************************************************************************
      *                                    HOOK FUNCTIONS
      **************************************************************************************/
 
     public function afterLogin(): void
->>>>>>> 6f029a28
     {
         $infra = Config::inst();
         $logger = $infra->logger();
@@ -930,34 +300,7 @@
 
         // Migrate database schema to the current version if needed
         try {
-<<<<<<< HEAD
-            $db->startTransaction(false);
-
-            // we explicitly delete all data belonging to the addressbook, since
-            // cascaded deleted are not supported by all database backends
-            // ...custom subtypes
-            $db->delete(['abook_id' => $abookId], 'xsubtypes');
-
-            // ...groups and memberships
-            /** @psalm-var list<string> $delgroups */
-            $delgroups = array_column($db->get(['abook_id' => $abookId], ['id'], 'groups'), "id");
-            if (!empty($delgroups)) {
-                $db->delete(['group_id' => $delgroups], 'group_user');
-            }
-
-            $db->delete(['abook_id' => $abookId], 'groups');
-
-            // ...contacts
-            $db->delete(['abook_id' => $abookId], 'contacts');
-
-            if ($dataOnly) {
-                $db->update($abookId, ["last_updated", "sync_token"], ["0", ""], "addressbooks");
-            } else {
-                $db->delete($abookId, 'addressbooks');
-            }
-=======
             $logger->debug(__METHOD__);
->>>>>>> 6f029a28
 
             $scriptDir = __DIR__ . "/dbmigrations/";
             $config = rcube::get_instance()->config;
@@ -980,91 +323,9 @@
      */
     public function listAddressbooks(array $p): array
     {
-<<<<<<< HEAD
-        $logger = Config::inst()->logger();
-        $httpLogger = Config::inst()->httpLogger();
-        $prefs = [];
-        $configfile = dirname(__FILE__) . "/config.inc.php";
-        if (file_exists($configfile)) {
-            include($configfile);
-        }
-
-        // Extract global preferences
-        if (isset($prefs['_GLOBAL']['pwstore_scheme']) && is_string($prefs['_GLOBAL']['pwstore_scheme'])) {
-            $scheme = $prefs['_GLOBAL']['pwstore_scheme'];
-
-            if (in_array($scheme, self::PWSTORE_SCHEMES)) {
-                /** @var PasswordStoreScheme $scheme */
-                $this->pwStoreScheme = $scheme;
-            }
-        }
-
-        $this->forbidCustomAddressbooks = ($prefs['_GLOBAL']['fixed'] ?? false) ? true : false;
-        $this->hidePreferences = ($prefs['_GLOBAL']['hide_preferences'] ?? false) ? true : false;
-
-        foreach (['loglevel' => $logger, 'loglevel_http' => $httpLogger] as $setting => $loggerobj) {
-            if (isset($prefs['_GLOBAL'][$setting]) && is_string($prefs['_GLOBAL'][$setting])) {
-                if ($loggerobj instanceof RoundcubeLogger) {
-                    $loggerobj->setLogLevel($prefs['_GLOBAL'][$setting]);
-                }
-            }
-        }
-
-        // Store presets
-        foreach ($prefs as $presetname => $preset) {
-            // _GLOBAL contains plugin configuration not related to an addressbook preset - skip
-            if ($presetname === '_GLOBAL') {
-                continue;
-            }
-
-            if (!is_string($presetname) || empty($presetname)) {
-                $logger->error("A preset key must be a non-empty string - ignoring preset!");
-                continue;
-            }
-
-            if (!is_array($preset)) {
-                $logger->error("A preset definition must be an array of settings - ignoring preset $presetname!");
-                continue;
-            }
-
-            $this->addPreset($presetname, $preset);
-        }
-
-        // Extract filter for special addressbooks
-        foreach (['collected_recipients', 'collected_senders'] as $setting) {
-            if (isset($prefs['_GLOBAL'][$setting]) && is_array($prefs['_GLOBAL'][$setting])) {
-                $matchSettings = $prefs['_GLOBAL'][$setting];
-
-                if (
-                    isset($matchSettings['preset'])
-                    && is_string($matchSettings['preset'])
-                    && key_exists($matchSettings['preset'], $this->presets)
-                ) {
-                    $presetname = $matchSettings['preset'];
-                    $matchSettings2 = [ 'preset' => $presetname ];
-                    foreach (['matchname', 'matchurl'] as $matchType) {
-                        if (isset($matchSettings[$matchType]) && is_string($matchSettings[$matchType])) {
-                            $matchexpr = $matchSettings[$matchType];
-                            $matchSettings2[$matchType] = $matchexpr;
-                        }
-                    }
-
-                    if ($this->presets[$presetname]['readonly'] ?? false) {
-                        $logger->error("Cannot use addressbooks from read-only preset $presetname for $setting");
-                    } else {
-                        $this->specialAbookMatchers[$setting] = $matchSettings2;
-                    }
-                } else {
-                    $logger->error("Setting for $setting must include a valid preset attribute");
-                }
-            }
-        }
-    }
-=======
         $infra = Config::inst();
         $logger = $infra->logger();
         $admPrefs = $infra->admPrefs();
->>>>>>> 6f029a28
 
         try {
             $logger->debug(__METHOD__);
@@ -1084,19 +345,7 @@
                         continue;
                     }
                 } else {
-<<<<<<< HEAD
-                    if (isset($preset[$attr]) && is_string($preset[$attr])) {
-                        $value = $preset[$attr];
-
-                        if (($attr == 'rediscover_mode') && (!in_array($value, [ 'none', 'fulldiscovery' ]))) {
-                            $logger->error("Preset $presetname: invalid value for setting $attr");
-                        } else {
-                            $result[$attr] = $value;
-                        }
-                    }
-=======
                     $readonly = false;
->>>>>>> 6f029a28
                 }
 
                 $p['sources']["carddav_$abookId"] = [
@@ -1111,80 +360,7 @@
             $logger->error("Error reading carddav addressbooks: {$e->getMessage()}");
         }
 
-<<<<<<< HEAD
-    /**
-     * Sets one of the special addressbooks supported by roundcube to one of the carddav addressbooks.
-     *
-     * These special addressbooks as of roundcube 1.5 are collected recipients and collected senders. The admin can
-     * configure a match expression for the name or the URL of the addressbook, that is looked for in a specific preset.
-     *
-     * @param SpecialAbookType $type
-     * @param SpecialAbookMatch $matchSettings
-     */
-    private function setSpecialAddressbook(string $type, array $matchSettings): void
-    {
-        $infra = Config::inst();
-        $logger = $infra->logger();
-        $presetname = $matchSettings['preset'];
-
-        $matches = [];
-        foreach ($this->getAddressbooks(true, true) as $abookrow) {
-            // check all addressbooks for that preset
-            if ($abookrow['presetname'] === $presetname) {
-                // All specified matchers must match
-                // If no matcher is set, any addressbook of the preset is considered a match
-                $isMatch = true;
-
-                foreach (['matchname', 'matchurl'] as $matchType) {
-                    $matchexpr = $matchSettings[$matchType] ?? 0;
-                    if (is_string($matchexpr)) {
-                        $matchexpr = self::replacePlaceholdersUrl($matchexpr, true);
-                        if (!preg_match($matchexpr, (string) $abookrow[substr($matchType, 5)])) {
-                            $isMatch = false;
-                        }
-                    }
-                }
-
-                if ($isMatch) {
-                    $matches[] = $abookrow['id'];
-                }
-            }
-        }
-
-        $numMatches = count($matches);
-        if ($numMatches != 1) {
-            $logger->error("Cannot set special addressbook $type, there are $numMatches candidates (need: 1)");
-            return;
-        }
-
-        $config = rcube::get_instance()->config;
-        $config->set($type, "carddav_" . $matches[0]);
-    }
-
-    // password helpers
-    private function getDesKey(): string
-    {
-        $rcube = rcube::get_instance();
-
-        // if the user logged in via OAuth, we do not have a password to use for encryption / decryption of carddav
-        // passwords; roundcube sets SESSION[password] to the encrypted 'Bearer <accesstoken>', so we need to
-        // specifically check if oauth is used for login
-        if (isset($_SESSION['oauth_token'])) {
-            throw new \Exception("No password available to use for encryption because user logged in via OAuth2");
-        }
-
-        $imap_password = $rcube->decrypt((string) $_SESSION['password']);
-        if ($imap_password === false || strlen($imap_password) == 0) {
-            throw new \Exception("No password available to use for encryption");
-        }
-
-        while (strlen($imap_password) < 24) {
-            $imap_password .= $imap_password;
-        }
-        return substr($imap_password, 0, 24);
-=======
         return $p;
->>>>>>> 6f029a28
     }
 
     /**
@@ -1229,77 +405,38 @@
                     }
                 }
             }
-<<<<<<< HEAD
-        }
-
-        $result = $this->abooksDb;
-
-        if ($activeOnly) {
-            $result = array_filter($result, function (array $v): bool {
-                return $v["active"] == "1";
-            });
-        }
-
-        if ($presetsOnly) {
-            $result = array_filter($result, function (array $v): bool {
-                return !empty($v["presetname"]);
-            });
-        }
-
-        return $result;
-    }
-
-    /**
-     * Resyncs the given addressbook and displays a popup message about duration.
-     *
-     * @param Addressbook $abook The addressbook object
-     */
-    private function resyncAddressbook(Addressbook $abook): void
-    {
-        try {
-            // To avoid unneccessary work followed by roll back with other time-triggered refreshes, we temporarily
-            // set the last_updated time such that the next due time will be five minutes from now
-            $ts_delay = time() + 300 - $abook->getRefreshTime();
-            $db = Config::inst()->db();
-            $db->update($abook->getId(), ["last_updated"], [(string) $ts_delay], "addressbooks");
-            $duration = $abook->resync();
-
-            $rcube = \rcube::get_instance();
-
-            if ($duration >= 0) {
-                $rcube->output->show_message(
-                    $this->gettext([
-                        'name' => 'cd_msg_synchronized',
-                        'vars' => [
-                            'name' => $abook->get_name(),
-                            'duration' => $duration,
-                        ]
-                    ])
-                );
-            } else {
-                /** @psalm-var null|array{message:string, type:int} */
-                $errorArray = $abook->get_error();
-                $errmsg = $errorArray['message'] ?? '';
-
-                $rcube->output->show_message(
-                    $this->gettext([
-                        'name' => 'cd_msg_syncfailed',
-                        'vars' => [
-                            'name' => $abook->get_name(),
-                            'errormsg' => $errmsg,
-                        ]
-                    ]),
-                    'error'
-                );
-            }
-=======
->>>>>>> 6f029a28
         } catch (\Exception $e) {
             $logger->error("Error loading carddav addressbook $abookId: {$e->getMessage()}");
         }
 
         return $p;
     }
+
+    /**
+     * Prepares the exported VCards when the user requested VCard export in roundcube.
+     *
+     * By adding a "vcard" member to a save_data set, we can override roundcube's own VCard creation
+     * from the save_data and provide the VCard directly.
+     *
+     * Beware: This function is called also for non-carddav addressbooks, therefore it must handle entries
+     * that cannot be found in the carddav addressbooks.
+     *
+     * @param array{result: rcube_result_set} $saveDataSet A result set as provided by Addressbook::list_records
+     * @return array{abort: bool, result: rcube_result_set} The result set with added vcard members in each save_data
+     */
+    public function exportVCards(array $saveDataSet): array
+    {
+        /** @psalm-var SaveDataFromDC $save_data */
+        foreach ($saveDataSet["result"]->records as &$save_data) {
+            $vcard = $save_data["_carddav_vcard"] ?? null;
+            if ($vcard instanceof VCard) {
+                $vcf = DataConversion::exportVCard($vcard, $save_data);
+                $save_data["vcard"] = $vcf;
+            }
+        }
+
+        return [ "result" => $saveDataSet["result"], "abort" => false ];
+    }
 }
 
 // vim: ts=4:sw=4:expandtab:fenc=utf8:ff=unix:tw=120