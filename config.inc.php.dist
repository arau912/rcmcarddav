<?
<<<<<<< HEAD
// set explicit values for two addressbooks
$prefs['Personal']['use_carddav'] = true;
$prefs['Personal']['username'] = $_SESSION['username'];
$prefs['Personal']['password'] = $rcmail->decrypt($_SESSION['password']);
$prefs['Personal']['url'] = "https://ical.example.org/caldav.php/%u/Personal";
$prefs['Personal']['readonly'] = false; // can be edited
$prefs['Personal']['fromconfig'] = true; // internal identifier, don't change

$prefs['Corporate']['use_carddav'] = true;
$prefs['Corporate']['username'] = $_SESSION['username'];
$prefs['Corporate']['password'] = $rcmail->decrypt($_SESSION['password']);
$prefs['Corporate']['url'] = "https://ical.example.org/caldav.php/%u/Corporate";
$prefs['Corporate']['readonly'] = true; // cannot be edited
$prefs['Corporate']['fromconfig'] = true; // internal identifier, don't change

$prefs['db_version'] = 2; // internal identifier, don't change

// Addressbooks are fixed (default: false)
// If true, User cannot add / edit / delete any addressbooks
// If false, user can add / edit / delete custom addressbooks as well as any not-readonly addressbooks defined above, but not the description
// $prefs['_GLOBAL']['fixed'] = true;
=======
//// set explicit values for two addressbooks

//// Preset 1: Personal
// required attributes
$prefs['Personal']['name']         = 'Personal';
$prefs['Personal']['username']     = $_SESSION['username'];
$prefs['Personal']['password']     = $rcmail->decrypt($_SESSION['password']);
$prefs['Personal']['url']          = "https://ical.example.org/caldav.php/%u/Personal";
// optional attributes
$prefs['Personal']['active']       = true;  // if true: addressbook enabled by default
$prefs['Personal']['readonly']     = false; // if true: contacts can be added/deleted/edited
$prefs['Personal']['fixed']        = true;  // if true: some settings cannot be edited by the
                                            //     user (see $preset_adminonly in carddav.php)
$prefs['Personal']['displayorder'] = 'firstlast'; // default type to display names
$prefs['Personal']['sortorder']    = 'surname';   // default variant to sort cards
$prefs['Personal']['refresh_time'] = '2'; // refresh time (HH[:MM[:SS]])

//// Preset 2: Corporate
$prefs['Corporate']['name']        = 'Corporate';
$prefs['Corporate']['username']    = $_SESSION['username'];
$prefs['Corporate']['password']    = $rcmail->decrypt($_SESSION['password']);
$prefs['Corporate']['url']         = "https://ical.example.org/caldav.php/%u/Corporate";

// Addressbooks are fixed (default: false)
// If true, User cannot add custom addressbooks
// If false, user can add / edit / delete custom addressbooks
//$prefs['_GLOBAL']['fixed'] = true;
>>>>>>> d88351bb
<|MERGE_RESOLUTION|>--- conflicted
+++ resolved
@@ -1,27 +1,4 @@
 <?
-<<<<<<< HEAD
-// set explicit values for two addressbooks
-$prefs['Personal']['use_carddav'] = true;
-$prefs['Personal']['username'] = $_SESSION['username'];
-$prefs['Personal']['password'] = $rcmail->decrypt($_SESSION['password']);
-$prefs['Personal']['url'] = "https://ical.example.org/caldav.php/%u/Personal";
-$prefs['Personal']['readonly'] = false; // can be edited
-$prefs['Personal']['fromconfig'] = true; // internal identifier, don't change
-
-$prefs['Corporate']['use_carddav'] = true;
-$prefs['Corporate']['username'] = $_SESSION['username'];
-$prefs['Corporate']['password'] = $rcmail->decrypt($_SESSION['password']);
-$prefs['Corporate']['url'] = "https://ical.example.org/caldav.php/%u/Corporate";
-$prefs['Corporate']['readonly'] = true; // cannot be edited
-$prefs['Corporate']['fromconfig'] = true; // internal identifier, don't change
-
-$prefs['db_version'] = 2; // internal identifier, don't change
-
-// Addressbooks are fixed (default: false)
-// If true, User cannot add / edit / delete any addressbooks
-// If false, user can add / edit / delete custom addressbooks as well as any not-readonly addressbooks defined above, but not the description
-// $prefs['_GLOBAL']['fixed'] = true;
-=======
 //// set explicit values for two addressbooks
 
 //// Preset 1: Personal
@@ -48,5 +25,4 @@
 // Addressbooks are fixed (default: false)
 // If true, User cannot add custom addressbooks
 // If false, user can add / edit / delete custom addressbooks
-//$prefs['_GLOBAL']['fixed'] = true;
->>>>>>> d88351bb
+//$prefs['_GLOBAL']['fixed'] = true;