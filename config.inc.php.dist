--- conflicted
+++ resolved
@@ -29,12 +29,11 @@
 $prefs['_GLOBAL']['loglevel'] = \Psr\Log\LogLevel::WARNING;
 $prefs['_GLOBAL']['loglevel_http'] = \Psr\Log\LogLevel::ERROR;
 
-<<<<<<< HEAD
 // Select addressbook from preset to use as Roundcube's collected recipients or collected/trusted senders addressbook,
 // corresponding to the roundcube options of the same name available since roundcube 1.5.
 // Note that only writeable addressbooks can be used for this. If you do not want to use these options, simply do not
 // define them
-// If no/several addressbooks match, the roundcube setting will not be set and stay with whatever is configured in roundcube
+// If no/several addressbooks match, the roundcube setting will not be changed
 //$prefs['_GLOBAL']['collected_recipients'] = [
 //    // Key of the preset, i.e. whatever is used for <Presetname> in the template below
 //    'preset'  => '<Presetname>',
@@ -52,10 +51,7 @@
 //    'matchurl' => '#http://carddav.example.com/abooks/%u/CollectedRecipients#',
 //];
 
-//// ** ADDRESSBOOK PRESETS
-=======
 //// ** ACCOUNT PRESETS
->>>>>>> 6f029a28
 
 // Each account preset takes the following form:
 /*
@@ -79,11 +75,7 @@
     'active'       =>  <true or false>,
     'readonly'     =>  <true or false>,
     'refresh_time' => '<Refresh Time in Hours, Format HH[:MM[:SS]]>',
-<<<<<<< HEAD
-    'rediscover_mode' => '<One of: none|fulldiscovery',
-=======
     'use_categories' => <true or false>,
->>>>>>> 6f029a28
 
     ////// attributes that are fixed (i.e., not editable by the user) and auto-updated for this preset
     'fixed'        =>  [ < 0 or more of the other attribute keys > ],
